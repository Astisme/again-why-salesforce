{
	"opt_no_release_notes": {
		"message": "Do not show update release notes.",
		"description": "[setting] let the user prevent the extension from showing release notes after it is updated"
	},
	"opt_prevent_analytics": {
		"message": "Prevent use of Simple Analytics (do not show up in user counts).",
		"description": "[setting] let the user prevent them from sending anonymous analytics"
	},
	"flows": {
		"message": "Flows",
		"description": "[default-tab] Label for the default Flows Tab"
	},
	"users": {
		"message": "Users",
		"description": "[default-tab] Label for the default Users Tab"
	},
	"allow": {
		"message": "Allow",
		"description": "[req_permission] button to allow permissions"
	},
	"available": {
		"message": "Available",
		"description": "Section header for items that can be added"
	},
	"bold": {
		"message": "Bold",
		"description": "Font style option for bold text"
	},
	"cancel": {
		"message": "Cancel",
		"description": "title or textContent for buttons that prevent the current action from executing"
	},
	"cancel_close": {
		"message": "Cancel and close",
		"description": "title or textContent for the close button of modals"
	},
	"chosen": {
		"message": "Chosen",
		"description": "Section header for items that have been selected"
	},
	"cmd_export_all": {
		"message": "Show the modal to export all saved Tabs",
		"description": "[command description] the user wants to export all Tabs"
	},
	"cmd_import": {
		"message": "Show the modal to import new Tabs",
		"description": "[command description] the user wants to import new Tabs"
	},
	"cmd_open_other_org": {
		"message": "Show the modal to open the current page in another Org",
		"description": "[command description] the user wants to open the current page in another Org"
	},
	"cmd_remove_tab": {
		"message": "Remove the current page from the Tab list (if saved)",
		"description": "[command description] the user wants to remove the current page"
	},
	"cmd_save_as_tab": {
		"message": "Save the current page in the Tab list (if not saved)",
		"description": "[command description] the user wants to save the current page"
	},
	"cmd_toggle_org": {
		"message": "Toggle the current page's Org value (if saved)",
		"description": "[command description] the user wants to toggle the Org for the current page"
	},
	"cmd_update_tab": {
		"message": "Show modal to update current page (if saved)",
		"description": "[command description] the user wants to update the current page"
	},
	"confirm_another_org": {
		"message": "Confirm opening this link.",
		"description": "[open-other-org-modal] request confirmation to the user to open the constructed link."
	},
	"confirm_update_extension": {
		"message": "A new version of $extension_label is now available!",
		"description": "an unknown message has been received from a listener"
	},
	"continue": {
		"message": "Continue",
		"description": "textContent for buttons that allow the current action to execute"
	},
	"cxm_empty_visible_tabs": {
		"message": "👀 All visible Tabs",
		"description": "[context-menu]"
	},
	"cxm_empty_generic_tabs": {
		"message": "😊 All generic Tabs",
		"description": "[context-menu]"
	},
	"cxm_empty_tabs": {
		"message": "😨 Remove all Tabs",
		"description": "[context-menu]"
	},
	"cxm_reset_default": {
		"message": "🧐 Reset Default Tabs",
		"description": "[context-menu]"
	},
	"cxm_export_tabs": {
		"message": "⬇️ Export Tabs",
		"description": "[context-menu]"
	},
	"cxm_import_tabs": {
		"message": "🆙 $import_tabs",
		"description": "[context-menu]"
	},
	"cxm_move": {
		"message": "🧭 Move Tab",
		"description": "[context-menu]"
	},
	"cxm_move_first": {
		"message": "↩️ Make first",
		"description": "[context-menu]"
	},
	"cxm_move_last": {
		"message": "↪️ Make last",
		"description": "[context-menu]"
	},
	"cxm_move_left": {
		"message": "👈 Move left",
		"description": "[context-menu]"
	},
	"cxm_move_right": {
		"message": "👉 Move right",
		"description": "[context-menu]"
	},
	"cxm_open_other_org": {
		"message": "🔗 Open in another Org",
		"description": "[context-menu]"
	},
	"cxm_page_remove_tab": {
		"message": "👋 $remove_tab",
		"description": "[context-menu]"
	},
	"cxm_page_save_tab": {
		"message": "💾 $save_tab",
		"description": "[context-menu]"
	},
	"cxm_remove": {
		"message": "💥 Remove Tab(s)",
		"description": "[context-menu]"
	},
	"cxm_remove_left_tabs": {
		"message": "🔥 Tabs to the left",
		"description": "[context-menu]"
	},
	"cxm_remove_other_tabs": {
		"message": "↔️ Other Tabs",
		"description": "[context-menu]"
	},
	"cxm_remove_right_tabs": {
		"message": "🌊 Tabs to the right",
		"description": "[context-menu]"
	},
	"cxm_remove_tab": {
		"message": "1️⃣ This tTb",
		"description": "[context-menu]"
	},
	"cxm_settings": {
		"message": "⚙️ $settings",
		"description": "Label for the settings menu"
	},
	"cxm_update": {
		"message": "✏️ Update Tab",
		"description": "[context-menu]"
	},
	"cxm_update_org": {
		"message": "📌 Toggle Org",
		"description": "[context-menu]"
	},
	"cxm_update_tab": {
		"message": "🧹 Other Updates",
		"description": "[context-menu]"
	},
	"delete": {
		"message": "Delete",
		"description": "[popup] delete a row"
	},
	"delete_all": {
		"message": "$delete all Tabs",
		"description": "[popup] title on the bin to empty all Tabs"
	},
	"drop": {
		"message": "Drop",
		"description": "[import] let the user drop their files onto the specified area"
	},
	"error_adding_tab": {
		"message": "Error when adding Tab.",
		"description": "[error] Generic error used while adding a Tab"
	},
	"error_check_update": {
		"message": "Error checking for updates",
		"description": "[error] generic error while checking for extension updates"
	},
	"error_close_other_modal": {
		"message": "Close the other modal first!",
		"description": "[toast] The user tried to open more than 1 modal"
	},
	"error_cxm_check": {
		"message": "Error checking menu items",
		"description": "[error] the context menu items could not be found"
	},
	"error_cxm_create": {
		"message": "Error creating menu items",
		"description": "[error] the context menu items could not be initialized"
	},
	"error_cxm_remove": {
		"message": "Error removing menu items",
		"description": "[error] the context menu items could not be eliminated"
	},
	"error_duplicate_tab": {
		"message": "This Tab already exists",
		"description": "[error] the Tab is duplicated"
	},
	"error_expand_url": {
		"message": "Cannot expand an empty URL!",
		"description": "[error] the url to expand was not passed"
	},
	"error_expand_url_no_base": {
		"message": "Cannot expand a URL without its host!",
		"description": "[error] the base url used to expand was not passed"
	},
	"error_extract_empty_url": {
		"message": "Cannot extract org name from empty URL!",
		"description": "[error] the url from which to retrieve the org name was not passed"
	},
	"error_failed_sync": {
		"message": "Failed to sync.",
		"description": "[error] Generic error when the Tabs could not get synced from the user"
	},
	"error_failed_to_fetch": {
		"message": "Failed to fetch external resources",
		"description": "[error] The call to an external website did not succeed"
	},
	"error_get_with_no_org": {
		"message": "Cannot get Tabs if Org is not specified.",
		"description": "[error] tried to search tabs by org without sending org information"
	},
	"error_import": {
		"message": "Error during import:\n",
		"description": "[error] there was an error during the import process"
	},
	"error_invalid_key": {
		"message": "The key parameter passed to the function is not valid",
		"description": "[error] the developer tried to call a function with an invalid parameter"
	},
	"error_invalid_request": {
		"message": "Invalid request.",
		"description": "[error] Generic error after getting a badly formatted message"
	},
	"error_invalid_tab": {
		"message": "Invalid Tab",
		"description": "[error] the Tab is not valid"
	},
	"error_link_with_id": {
		"message": "This page could not exist in another Org, because it contains an Id!",
		"description": "[open-other-org-modal] warning for the user that the link may not exist in another org"
	},
	"error_many_matching_tab": {
		"message": "Found more than 1 matching Tab.",
		"description": "[error] many Tabs where retrieved"
	},
	"error_many_tabs_found": {
		"message": "Found more than one Tab.",
		"description": "[error] many Tabs where retrieved"
	},
	"error_minify_url": {
		"message": "Cannot minify an empty URL!",
		"description": "[error] the url to reduce was not passed"
	},
	"error_missing_favourite_id": {
		"message": "Cannot get favourite image without the Id",
		"description": "[error] no favourite id was passed"
	},
	"error_missing_key": {
		"message": "Key not found anywhere",
		"description": "[error] no translation found in the files"
	},
	"error_no_array": {
		"message": "Invalid array or no array was passed",
		"description": "[error] did not receive a valid array"
	},
	"error_no_browser_tab": {
		"message": "Could not find current browser tab.",
		"description": "[error] background page could not establish an active browser tab"
	},
	"error_no_callback": {
		"message": "Please provide a callback",
		"description": "[error] function to call at the end of the method was not passed"
	},
	"error_no_cookies": {
		"message": "Did not find matching cookies",
		"description": "[error] Salesforce cookies were not returned"
	},
	"error_no_data": {
		"message": "Cannot identify Tab without data.",
		"description": "[error] tried to get a Tab without sending data"
	},
	"error_no_headers": {
		"message": "Failed to find headers.",
		"description": "[error] The extension could not find where to put the favourite button"
	},
	"error_no_matching_tab": {
		"message": "Did not find any matching Tabs.",
		"description": "[error] no Tabs where retrieved"
	},
	"error_no_message": {
		"message": "Did not specify a message to send.",
		"description": "[error] no message was found to be sent to other parts of the code"
	},
	"error_no_object": {
		"message": "No object to be checked!",
		"description": "[error] the object was not passed"
	},
	"error_no_setup_tab": {
		"message": "Failed to find Setup tab.",
		"description": "[error] The extension could not find where to put the favourite Tabs."
	},
	"error_no_url": {
		"message": "No URL to check!",
		"description": "[error] the url to check was not passed"
	},
	"error_not_initialized": {
		"message": "was not yet initialized.",
		"description": "[error] Generic error for when a variable is not ready"
	},
	"error_processing_tabs": {
		"message": "Error processing Tabs.",
		"description": "[error] Generic error when processing the Tabs"
	},
	"error_redirect": {
		"message": "Cannot redirect. Please refresh the page.",
		"description": "[error] Generic error on page redirection."
	},
	"error_remove_not_favourite": {
		"message": "Cannot remove a non favourite Tab!",
		"description": "[error] the user tried to remove a Tab which was not saved yet"
	},
	"error_resetting_default_tabs": {
		"message": "Error when resetting to default Tabs.",
		"description": "[error] Generic error used while resetting the Tabs to their default"
	},
	"error_removing_visible_tabs": {
		"message": "Error when removing all visible Tabs.",
		"description": "[error] Generic error used while removing all visible Tabs"
	},
	"error_removing_all_tabs": {
		"message": "Error when removing all Tabs.",
		"description": "[error] Generic error used while removing all Tabs"
	},
	"error_removing_generic_tabs": {
		"message": "Error when removing generic Tabs.",
		"description": "[error] Generic error used while removing generic Tabs"
	},
	"error_removing_other_tabs": {
		"message": "Error when removing other Tabs.",
		"description": "[error] Generic error used while removing other Tabs"
	},
	"error_removing_tab": {
		"message": "Error when removing Tab.",
		"description": "[error] Generic error used while removing a Tab"
	},
	"error_required_params": {
		"message": "The required parameters for the function were not passed",
		"description": "[error] the developer tried to call a function without the necessary parameters"
	},
	"error_sync_nothing": {
		"message": "Cannot sync null Tabs!",
		"description": "[error] tried to synchronize nothing"
	},
	"error_tab_constructor": {
		"message": "Use Tab.create() instead of new Tab()",
		"description": "[error] tell the developer how to use the Tab class"
	},
	"error_tab_label": {
		"message": "Label must be a non-empty string",
		"description": "[error] user tried to create a Tab without a label"
	},
	"error_tab_not_found": {
		"message": "Tab was not found.",
		"description": "[error] the Tab was not included in the array"
	},
	"error_tab_object_creation": {
		"message": "When calling with an object, do not pass anything else.",
		"description": "[error] implementation error by the developer"
	},
	"error_tab_org": {
		"message": "Org must be a string or undefined",
		"description": "[error] user tried to create a Tab with invalid org value"
	},
	"error_tab_unexpected_keys": {
		"message": "Unexpected keys found:",
		"description": "[error] user tried to create a Tab with some not supported properties"
	},
	"error_tab_url": {
		"message": "URL must be a non-empty string",
		"description": "[error] user tried to create a Tab without a url"
	},
	"error_tab_url_saved": {
		"message": "A Tab with this URL has already been saved!",
		"description": "[error] The user tried to save an already favourited Tab"
	},
	"error_tabcont_initialize": {
		"message": "Cannot initialize with"
	},
	"error_tabcont_invalid_tabs": {
		"message": "Invalid Tab(s) detected.\nFirst occurrence:",
		"description": "[error] invalid Tabs were passed"
	},
	"error_tabcontainer_constructor": {
		"message": "Use TabContainer.create() instead of new TabContainer()",
		"description": "[error] tell the developer how to use the TabContainer class"
	},
	"error_translationservice_constructor": {
		"message": "Use TranslationService.create() instead of new TranslationService()",
		"description": "[error] tell the developer how to use the TranslationService class"
	},
	"error_translator_not_initialized": {
		"message": "translator was not yet initialized.",
		"description": "[error] the TranslationService was not ready"
	},
	"error_unknown_message": {
		"message": "Unknown message received",
		"description": "an unknown message has been received from a listener"
	},
	"error_unknown_request": {
		"message": "Unknown request.",
		"description": "[error] Generic error after getting a message which was not recognized"
	},
	"error_useless_remove": {
		"message": "Cannot remove:\nCannot remove a page that has not been saved before",
		"description": "[error] the user tried to remove a page that was not saved yet"
	},
	"error_useless_save": {
		"message": "Cannot save:\nThis page has already been saved!",
		"description": "[error] the user tried to save a page that was already saved"
	},
	"export": {
		"message": "Export",
		"description": "[popup] export button"
	},
	"export_title": {
		"message": "Export all Tabs",
		"description": "[popup] title on export button"
	},
	"extension_description": {
		"message": "Create and manage custom Tabs in the available space on Salesforce Lightning Setup page.",
		"description": "[manifest] The description of this extension"
	},
	"extension_label": {
		"message": "Again, Why Salesforce",
		"description": "The name of this extension"
	},
	"file": {
		"message": "file",
		"description": "single file"
	},
	"files": {
		"message": "files",
		"description": "multiple files"
	},
	"general": {
		"message": "General",
		"description": "Label for the general settings category"
	},
	"import": {
		"message": "Import",
		"description": "[popup] import button"
	},
	"import_duplicate_description": {
<<<<<<< HEAD
		"message": "Duplicate Tabs will be ignored.<br />Two Tabs are considered duplicates if they have the same URL.",
=======
		"message": "Duplicate tabs will be ignored.\nTwo tabs are considered duplicates if they have the same URL.",
>>>>>>> 01120c83
		"description": "[import] description of what the import process does"
	},
	"import_invalid_file": {
		"message": "Invalid file type.\nOnly JSON files are supported.",
		"description": "[error] the file used for import is not a JSON"
	},
	"import_successful": {
		"message": "Successfully imported",
		"description": "[import] import was completed. After this, a number of how many records have been imported will be shown"
	},
	"import_tabs": {
		"message": "Import Tabs",
		"description": "[modal-title] for import process"
	},
	"import_title": {
		"message": "$import_tabs from JSON file",
		"description": "[popup] title on import button"
	},
	"insert_another": {
		"message": "Insert another",
		"description": "[error-open-other-org-modal] message for when the user inserts the same org in the modal"
	},
	"insert_another_org": {
		"message": "The inserted Org is the current one!\nPlease insert another Org.",
		"description": "[error-open-other-org-modal] message for when the user inserts the same org in the modal"
	},
	"insert_valid_org": {
		"message": "Please insert a valid Org!",
		"description": "[error-open-other-org-modal] message for when the user inserts a wrong url in the modal"
	},
	"italic": {
		"message": "Italic",
		"description": "Font style option for italic text"
	},
	"lightning_navigation": {
		"message": "Lightning Navigation",
		"description": "Salesforce's custom navigation technology"
	},
	"login_to_salesforce": {
		"message": "Login to Salesforce",
		"description": "[notSalesforceSetup] call to action on a button to redirect the user to a $salesforce_login page"
	},
	"mycustomorg": {
		"message": "mycustomorg",
		"description": "placeholder for the Update Tab modal"
	},
	"no_manifest_github": {
		"message": "Invalid or missing GitHub homepage_url in manifest",
		"description": "The homepage_url key of the manifest does not use a GitHub link"
	},
	"no_match": {
		"message": "Did not match any action",
		"description": "[error] in salesforce when the switch cannot match the requested action"
	},
	"nss_invalid_url": {
		"message": "Invalid URL detected.",
		"description": "[notSalesforceSetup] a URL which is not valid"
	},
	"nss_not_setup_page": {
		"message": "This is not a $salesforce_lightning Setup page.",
		"description": "[notSalesforceSetup] the user is not on a Salesforce page."
	},
	"open_here": {
		"message": "Open in this tab.",
		"description": "[open-other-org-modal] radio button to let the user open in the same browser tab"
	},
	"open_new_tab": {
		"message": "Open in a new tab.",
		"description": "[open-other-org-modal] radio button to let the user open in a new browser tab."
	},
	"open_settings": {
		"message": "Open Extension Settings",
		"description": "[popup] button to redirect to the settings page"
	},
	"open_setup": {
		"message": "Open Setup",
		"description": "[notSalesforceSetup] call to action on a button to redirect the user to a $salesforce_setup page"
	},
	"opt_automatic_open_login": {
		"message": "Automatically open $salesforce_login page when clicking on the popup while not on a Salesforce page.",
		"description": "[setting] when the user opens the popup while on a random website"
	},
	"opt_automatic_open_setup": {
		"message": "Automatically open $salesforce_setup page when clicking on the popup while on a Salesforce page.",
		"description": "[setting] when the user opens the popup while on a Salesforce website"
	},
	"opt_en_fallback": {
		"message": "en (Fallback)",
		"description": "Language option to fall back to English if locale is unsupported or does not present the translation"
	},
	"opt_keep_tabs_left": {
		"message": "Keep favourite Tabs on the left of Home and Object Manager.",
		"description": "Toggle to pin favorite Tabs to the left side of the navigation bar"
	},
	"opt_link_new_browser": {
		"message": "Always open links in a new browser tab.",
		"description": "[setting] when the user clicks on a favourite Tab, open it in a new browser tab"
	},
	"opt_open_login_same_tab": {
		"message": "Always open $salesforce_login page in the same tab when clicking on the popup.",
		"description": "[setting]"
	},
	"opt_open_setup_same_tab": {
		"message": "Always open $salesforce_setup page in the same tab when clicking on the popup.",
		"description": "[setting]"
	},
	"opt_prevent_lightning_navigation": {
		"message": "Prevent use of Lightning Navigation (faster loading when in use).",
		"description": "[setting] do not allow Lightning Navigation with explanation of feature"
	},
	"opt_same_tab_popup": {
		"message": "page in the same tab when clicking on the popup.",
		"description": "[setting] prevent opening a new browser tab"
	},
	"opt_sf_lang_default": {
		"message": "Salesforce Language (Default)",
		"description": "Option to use Salesforce’s language setting. This option is the default for the extension."
	},
	"opt_skip_link_detection": {
		"message": "Skip automatic check of Salesforce Id.",
		"description": "[setting] when the favourites a Tab, prevent checking if there's an Id in the link that's being saved."
	},
	"or_drop": {
		"message": "Or $drop",
		"description": "[import] let the user move files with their mouse and release them"
	},
	"org_link": {
		"message": "Org Link",
		"description": "[input-label]"
	},
	"other_org_info": {
		"message": "Other Org info",
		"description": "[modal-title]"
	},
	"other_org_placeholder": {
		"message": "other-org",
		"description": "[input-placeholder]"
	},
	"overwrite_tabs": {
		"message": "Overwrite saved Tabs.",
		"description": "[label] delete all saved Tabs during import process"
	},
	"preserve_org_tabs": {
		"message": "Preserve Tabs for other orgs.",
		"description": "[label] keep all org-specific Tabs during import process"
	},
	"remove_tab": {
		"message": "Remove Tab",
		"description": "[alt] alternative text when pictures do not work"
	},
	"req_permissions_dont_ask": {
		"message": "Do not ask again.",
		"description": "[req_permission] label when the user does not want to allow permissions permanently"
	},
	"req_permissions_header": {
		"message": "Please allow us to access\n$salesforce_setup pages automatically.",
		"description": "[req_permission] header of the page to request permissions"
	},
	"req_permissions_paragraph": {
		"message": "If you want, you may have your favourite Tabs appear\nas soon as you navigate to a $salesforce_setup page\nwithout having to click this extension every time.",
		"description": "[req_permission] text to explain why the permissions are being requested"
	},
	"required": {
		"message": "required",
		"description": "[input] marks an input field as mandatory"
	},
	"required_info": {
		"message": "= Required Information",
		"description": "[modal] tells the user that some info is mandatory"
	},
	"salesforce_lightning": {
		"message": "Salesforce Lightning",
		"description": "[notSalesforceSetup] the Salesforce Lightning platform"
	},
	"salesforce_login": {
		"message": "Salesforce Login",
		"description": "the Salesforce Login page (https://login.salesforce.com)"
	},
	"salesforce_setup": {
		"message": "Salesforce Setup",
		"description": "any Salesforce Setup page (https://*.my.salesforce-setup.com/*)"
	},
	"save": {
		"message": "Save",
		"description": "Apply changes and store them in memory"
	},
	"save_tab": {
		"message": "Save as Tab",
		"description": "[alt] alternative text when pictures do not work"
	},
	"set_gen_preview": {
		"message": "Tab Preview",
		"description": "Label for previewing generic Tab appearance"
	},
	"set_gen_styler": {
		"message": "Tab Styler",
		"description": "Label for configuring the style of generic Tabs"
	},
	"set_general_settings": {
		"message": "General Settings",
		"description": "Section header for overall configuration options"
	},
	"set_move_available": {
		"message": "Move to Available",
		"description": "Button title to move selected items back to Available"
	},
	"set_move_chosen": {
		"message": "Move to Chosen",
		"description": "Button title to move selected items to Chosen"
	},
	"set_org_preview": {
		"message": "Org Preview",
		"description": "Label for previewing org-specific Tab appearance"
	},
	"set_org_styler": {
		"message": "Org Styler",
		"description": "Label for configuring the style of org-specific Tabs"
	},
	"set_tab_background_active_label": {
		"message": "Insert the background color for your active generic Tabs.",
		"description": "Label to set background color for active generic Tabs"
	},
	"set_tab_background_label": {
		"message": "Insert the background color for your org Tabs.",
		"description": "Label to set background color for org-specific Tabs"
	},
	"set_tab_border_color_active_label": {
		"message": "Insert the border color for your active org Tabs.",
		"description": "Label to set border color for active org-specific Tabs"
	},
	"set_tab_border_color_label": {
		"message": "Insert the border color for your generic Tabs.",
		"description": "Label to set border color for generic Tabs"
	},
	"set_tab_color_active_label": {
		"message": "Insert the color of the text for your active generic Tabs.",
		"description": "Label to set text color for active generic Tabs"
	},
	"set_tab_color_label": {
		"message": "Insert the color of the text for your org Tabs.",
		"description": "Label to set text color for org-specific Tabs"
	},
	"set_tab_decoration_active_label": {
		"message": "Pick one or more decoration styles for your active org Tabs.",
		"description": "Prompt to select decoration styles for active org-specific Tabs"
	},
	"set_tab_decoration_label": {
		"message": "Pick one or more decoration styles for your generic Tabs.",
		"description": "Prompt to select decoration styles for generic Tabs"
	},
	"set_tab_hover_background_active_label": {
		"message": "Insert the hover background color for your active generic Tabs.",
		"description": "Label to set hover background color for active generic Tabs"
	},
	"set_tab_hover_background_label": {
		"message": "Insert the hover background color for your org Tabs.",
		"description": "Label to set hover background color for org-specific Tabs"
	},
	"set_tab_shadow_active_label": {
		"message": "Insert the shadow color for your active org Tabs.",
		"description": "Label to set shadow color for active org-specific Tabs"
	},
	"set_tab_shadow_label": {
		"message": "Insert the shadow color for your generic Tabs.",
		"description": "Label to set shadow color for generic Tabs"
	},
	"set_tab_top_active_label": {
		"message": "Insert the color for the bar at the top of your active generic Tabs.",
		"description": "Label to set top-bar color for active generic Tabs"
	},
	"set_toggle_preview": {
		"message": "Click to toggle active state.",
		"description": "Tooltip text for the toggle active state control"
	},
	"settings": {
		"message": "Settings",
		"description": "Label for the settings menu"
	},
	"setup_page": {
		"message": "Setup Page",
		"description": "[notSalesforceSetup] the page used to modify the settings of Salesforce"
	},
	"skip": {
		"message": "Skip",
		"description": "[req_permission] button to NOT allow permissons"
	},
	"successfully_imported": {
		"message": "Successfully imported",
		"description": "[toast] the user added Tabs from an external file"
	},
	"tab_explain": {
		"message": "Each item must have 'label' and 'url' as strings. Additionally, every item may have an 'org' as string.",
		"description": "[error] explains how a Tab should be constructed"
	},
	"tab_information": {
		"message": "Tab information",
		"description": "title for update Tab modal"
	},
	"tab_label": {
		"message": "Tab Label",
		"description": "the Label property of the Tab, its name"
	},
	"tab_org": {
		"message": "Tab Org",
		"description": "the Org property of the Tab, if it's for a single Salesforce Organization"
	},
	"tab_url": {
		"message": "Tab URL",
		"description": "the URL property of the Tab, where it points to"
	},
	"table_delete": {
		"message": "Delete Tab",
		"description": "[popup] assistive text for column with delete button"
	},
	"table_org": {
		"message": "Is Org Tab",
		"description": "[popup] assistive text for column with org checkbox"
	},
	"table_row_label": {
		"message": "Enter the label for this URL",
		"description": "[popup] input field with Tab name"
	},
	"table_row_org": {
		"message": "Click if you want this Tab to be available for this Org only.",
		"description": "[popup] checkbox to toggle Tab to be org-specific"
	},
	"table_row_org_name": {
		"message": "The Org for which this Tab is available.",
		"description": "[popup] input field with org name"
	},
	"table_row_url": {
		"message": "Enter the sub_URL where you want to be redirected.",
		"description": "[popup] input field with Tab url"
	},
	"tabs": {
		"message": "Tabs",
		"description": "the user's favourite links"
	},
	"tabs_saved": {
		"message": "Tabs saved.",
		"description": "[toast] Tabs were successfully stored."
	},
	"theme_dark": {
		"message": "Change Theme to Dark",
		"description": "[popup] title on the moon to switch theme"
	},
	"theme_light": {
		"message": "Change Theme to Light",
		"description": "[popup] title on the sun to switch theme"
	},
	"underline": {
		"message": "Underline",
		"description": "Decoration style option to underline Tab text"
	},
	"underline_wavy": {
		"message": "Underline Wavy",
		"description": "Decoration style option to apply a wavy underline to Tab text"
	},
	"update_available": {
		"message": "Update available",
		"description": "a new update for the extension is available"
	},
	"upload": {
		"message": "Upload",
		"description": "[import] let the user browse through their files and pick the right one"
	},
	"users": {
		"message": "Users",
		"description": "The name of the page related to ManageUsers/home"
	},
	"where_to": {
		"message": "Where to?",
		"description": "[open-other-org-modal] fallback title for the modal"
	}
}<|MERGE_RESOLUTION|>--- conflicted
+++ resolved
@@ -467,11 +467,7 @@
 		"description": "[popup] import button"
 	},
 	"import_duplicate_description": {
-<<<<<<< HEAD
-		"message": "Duplicate Tabs will be ignored.<br />Two Tabs are considered duplicates if they have the same URL.",
-=======
 		"message": "Duplicate tabs will be ignored.\nTwo tabs are considered duplicates if they have the same URL.",
->>>>>>> 01120c83
 		"description": "[import] description of what the import process does"
 	},
 	"import_invalid_file": {
