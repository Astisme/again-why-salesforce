"use strict";
<<<<<<< HEAD
import { EXTENSION_NAME } from "/constants.js";
import { ensureTranslatorAvailability } from "/translator.js";

=======
import { BROWSER, EXTENSION_NAME } from "/constants.js";
>>>>>>> 99fdfa8d
import {
	generateCheckboxWithLabel,
	generateSection,
	generateSldsFileInput,
	generateSldsModal,
	MODAL_ID,
} from "./generator.js";
import {
	ensureAllTabsAvailability,
	getAllTabs,
	getModalHanger,
	getSetupTabUl,
	showToast,
} from "./content.js";

let allTabs;
const interval = setInterval(() => {
	try {
		allTabs = getAllTabs();
		clearInterval(interval);
	} catch (_) {
		// wait next interval
	}
}, 100);

let overwritePick;
let otherOrgPick;
const IMPORT_ID = `${EXTENSION_NAME}-import`;
const IMPORT_FILE_ID = `${IMPORT_ID}-file`;
const OVERWRITE_ID = `${IMPORT_ID}-overwrite`;
const OTHER_ORG_ID = `${IMPORT_ID}-other-org`;
const CLOSE_MODAL_ID = `${EXTENSION_NAME}-modal-close`;

const reader = new FileReader();

/**
 * Generates an SLDS import modal for importing tabs.
 *
 * This function creates a modal dialog by calling generateSldsModal with the title "Import Tabs",
 * and then sets up a section with a full-width, flex container. It appends an SLDS file input component
 * (created by generateSldsFileInput) and three checkboxes with labels for import options:
 * "Overwrite saved tabs." and "Preserve tabs for other orgs."
 * Additionally, it assigns an ID to the close button using CLOSE_MODAL_ID.
 *
 * @returns {{
 *   modalParent: HTMLElement,
 *   saveButton: HTMLElement,
 *   closeButton: HTMLElement,
 *   inputContainer: HTMLInputElement
 * }} An object containing the modal's parent element, the save button, the close button, and the file input element.
 */
async function generateSldsImport() {
    const translator = await ensureTranslatorAvailability();
	const { modalParent, article, saveButton, closeButton } = await generateSldsModal(
		await translator.translate("import_tabs"),
	);
	closeButton.id = CLOSE_MODAL_ID;
	const { section, divParent } = await generateSection();
	divParent.style.width = "100%"; // makes the elements inside have full width
	divParent.style.display = "flex";
	divParent.style.alignItems = "center";
	divParent.style.flexDirection = "column";
	article.appendChild(section);
	const { fileInputWrapper, inputContainer } = await generateSldsFileInput(
		IMPORT_ID,
		IMPORT_FILE_ID,
		".json,application/json",
	);
	fileInputWrapper.style.marginBottom = "1rem";
	divParent.appendChild(fileInputWrapper);
	const style = document.createElement("style");
	style.textContent = ".hidden { display: none; }";
	divParent.appendChild(style);
	const duplicateWarning = document.createElement("span");
	duplicateWarning.innerHTML = await translator.translate("import_duplicate_description");
	duplicateWarning.style.textAlign = "center";
	divParent.append(duplicateWarning);
	const overwriteCheckbox = await generateCheckboxWithLabel(
		OVERWRITE_ID,
		"overwrite_tabs",
		false,
	);
	divParent.appendChild(overwriteCheckbox);
	const otherOrgCheckbox = await generateCheckboxWithLabel(
		OTHER_ORG_ID,
		"preserve_org_tabs",
		true,
	);
	otherOrgCheckbox.classList.add("hidden");
	divParent.appendChild(otherOrgCheckbox);
	overwriteCheckbox.addEventListener(
		"change",
		() => otherOrgCheckbox.classList.toggle("hidden"),
	);
	return { modalParent, saveButton, closeButton, inputContainer };
}

reader.onload = async (e) => {
	try {
		const jsonString = e.target.result;
		allTabs = await ensureAllTabsAvailability();
		const importedNum = await allTabs.importTabs(
			jsonString,
			overwritePick,
			otherOrgPick,
		);
		// remove file import
		document.getElementById(CLOSE_MODAL_ID).click();
		showToast(["import_successful", importedNum, "tabs"], true);
		if (jsonString.includes("tabTitle")) {
			// export and toast
			BROWSER.runtime.sendMessage({
				message: { what: "export", tabs: allTabs },
			});
			showToast(
				"warn_deprecated_tab_title",
				false,
				true,
			);
		}
	} catch (error) {
		showToast(
			["error_import", error.message],
			false,
		);
	}
};

/**
 * Attaches event listeners to handle file uploads via both file selection and drag-and-drop.
 *
 * This function sets up listeners on the file input element (identified by the global `IMPORT_ID`)
 * within the modal. It handles the "change" event for file selection and "dragover", "dragleave",
 * and "drop" events for drag-and-drop actions. When a file is uploaded, it validates that the file
 * type is "application/json", retrieves import options (overwrite and other org picks)
 * from checkboxes within the modal, and reads the file as text using a FileReader.
 *
 * @param {HTMLElement} modalParent - The parent element of the modal that contains the file input and option checkboxes.
 */
function listenToFileUpload(modalParent) {
	/**
	 * Reads the content of a JSON file and processes it. If the file is not of the correct type, shows an error toast.
	 *
	 * @param {File} file - The file to read and validate.
	 * @returns {void}
	 */
	function readFile(file) {
		if (file.type !== "application/json") {
			return showToast(
				"import_invalid_file",
				false,
			);
		}
		overwritePick = modalParent.querySelector(`#${OVERWRITE_ID}`).checked;
		otherOrgPick = modalParent.querySelector(`#${OTHER_ORG_ID}`).checked;
		reader.readAsText(file);
	}
	const dropArea = document.getElementById(IMPORT_ID);
	dropArea.addEventListener("change", function (event) {
		event.preventDefault();
		readFile(event.target.files[0]);
	});
	dropArea.addEventListener("dragover", function (event) {
		event.preventDefault();
		//console.log('dragover')
		//dropArea.classList.add("slds-has-drag-over");
	});
	dropArea.addEventListener("dragleave", function (event) {
		event.preventDefault();
		//console.log('dragleave')
		//dropArea.classList.remove("slds-has-drag-over");
	});
	dropArea.addEventListener("drop", function (event) {
		event.preventDefault();
		Array.from(event.dataTransfer.files).forEach((f) => readFile(f));
	});
}

/**
 * Displays the file import modal if there are no other open modals.
 * If a modal is already open, shows a toast notification to close the other modal first.
 */
async function showFileImport() {
	if (
		getSetupTabUl().querySelector(`#${IMPORT_ID}`) != null ||
		document.getElementById(MODAL_ID) != null
	) {
		return showToast("error_close_other_modal", false);
	}

	const { modalParent, saveButton } = await generateSldsImport();

	getModalHanger().appendChild(modalParent);

	saveButton.remove();
	listenToFileUpload(modalParent);
}

// listen from saves from the action page
BROWSER.runtime.onMessage.addListener(function (message, _, sendResponse) {
	if (message == null || message.what == null) {
		return;
	}
	if (message.what == "add") {
		sendResponse(null);
        try {
            showFileImport();
        } catch (error) {
            showToast(error, false);
        }
	}
});<|MERGE_RESOLUTION|>--- conflicted
+++ resolved
@@ -1,11 +1,7 @@
 "use strict";
-<<<<<<< HEAD
-import { EXTENSION_NAME } from "/constants.js";
+import { BROWSER, EXTENSION_NAME } from "/constants.js";
 import { ensureTranslatorAvailability } from "/translator.js";
 
-=======
-import { BROWSER, EXTENSION_NAME } from "/constants.js";
->>>>>>> 99fdfa8d
 import {
 	generateCheckboxWithLabel,
 	generateSection,
