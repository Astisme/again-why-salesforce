--- conflicted
+++ resolved
@@ -1,11 +1,8 @@
 "use strict";
 import Tab from "/tab.js";
 import {
-<<<<<<< HEAD
+  BROWSER,
 	EXTENSION_LABEL,
-=======
-    BROWSER,
->>>>>>> 99fdfa8d
 	EXTENSION_NAME,
 	HTTPS,
 	LIGHTNING_FORCE_COM,
