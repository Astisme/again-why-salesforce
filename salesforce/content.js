--- conflicted
+++ resolved
@@ -987,6 +987,20 @@
 				case WHAT_UPDATE_EXTENSION:
 					promptUpdateExtension(message);
 					break;
+        case WHAT_REQUEST_EXPORT_PERMISSION_TO_OPEN_POPUP:
+            if(message.ok)
+                showToast(
+                    "req_downloads_open_popup",
+                    true,
+                    true,
+                );
+            else
+                showToast(
+                    "error_req_downloads",
+                    false,
+                    false,
+                );
+            break;
 				case WHAT_EXPORT:
 					launchDownload(message);
 					break;
@@ -1003,116 +1017,8 @@
 					}
 					break;
 			}
-<<<<<<< HEAD
 		} catch (error) {
 			showToast(error.message, false);
-=======
-			case CXM_MOVE_FIRST:
-				await performActionOnTabs(ACTION_MOVE, {
-					label: message.label,
-					url: message.tabUrl,
-				}, { moveBefore: true, fullMovement: true });
-				break;
-			case CXM_MOVE_LEFT:
-				await performActionOnTabs(ACTION_MOVE, {
-					label: message.label,
-					url: message.tabUrl,
-				}, { moveBefore: true, fullMovement: false });
-				break;
-			case CXM_MOVE_RIGHT:
-				await performActionOnTabs(ACTION_MOVE, {
-					label: message.label,
-					url: message.tabUrl,
-				}, { moveBefore: false, fullMovement: false });
-				break;
-			case CXM_MOVE_LAST:
-				await performActionOnTabs(ACTION_MOVE, {
-					label: message.label,
-					url: message.tabUrl,
-				}, { moveBefore: false, fullMovement: true });
-				break;
-			case CXM_REMOVE_TAB:
-				await performActionOnTabs(ACTION_REMOVE_THIS, {
-					label: message.label,
-					url: message.tabUrl,
-				});
-				break;
-			case CXM_REMOVE_OTHER_TABS:
-				await performActionOnTabs(ACTION_REMOVE_OTHER, {
-					label: message.label,
-					url: message.tabUrl,
-				});
-				break;
-			case CXM_REMOVE_LEFT_TABS:
-				await performActionOnTabs(ACTION_REMOVE_OTHER, {
-					label: message.label,
-					url: message.tabUrl,
-				}, { removeBefore: true });
-				break;
-			case CXM_REMOVE_RIGHT_TABS:
-				await performActionOnTabs(ACTION_REMOVE_OTHER, {
-					label: message.label,
-					url: message.tabUrl,
-				}, { removeBefore: false });
-				break;
-			case CXM_EMPTY_NO_ORG_TABS:
-				await performActionOnTabs(ACTION_REMOVE_NO_ORG_TABS);
-				break;
-			case CXM_EMPTY_TABS:
-				await performActionOnTabs(ACTION_REMOVE_ALL);
-				break;
-			case CXM_PAGE_SAVE_TAB:
-			case CMD_SAVE_AS_TAB:
-				pageActionTab(true);
-				break;
-			case CXM_PAGE_REMOVE_TAB:
-			case CMD_REMOVE_TAB:
-				pageActionTab(false);
-				break;
-			case CXM_UPDATE_ORG:
-			case CMD_TOGGLE_ORG:
-				await performActionOnTabs(ACTION_TOGGLE_ORG, {
-					label: message.label,
-					url: message.tabUrl,
-				});
-				break;
-			case CXM_UPDATE_TAB:
-			case CMD_UPDATE_TAB:
-				showModalUpdateTab({
-					label: message.label,
-					url: message.tabUrl,
-				});
-				break;
-			case WHAT_UPDATE_EXTENSION:
-				promptUpdateExtension(message);
-				break;
-            case WHAT_REQUEST_EXPORT_PERMISSION_TO_OPEN_POPUP:
-                if(message.ok)
-                    showToast(
-                        "req_downloads_open_popup",
-                        true,
-                        true,
-                    );
-                else
-                    showToast(
-                        "error_req_downloads",
-                        false,
-                        false,
-                    );
-                break;
-			default:
-				if (message.what != "theme") {
-					showToast(
-						[
-							"error_unknown_message",
-							message.what,
-						],
-						false,
-						true,
-					);
-				}
-				break;
->>>>>>> a581f609
 		}
 	});
 }
