"use strict";
import Tab from "/tab.js";
import {
	CMD_REMOVE_TAB,
	CMD_SAVE_AS_TAB,
	EXTENSION_LABEL,
	EXTENSION_NAME,
	getSettings,
	sendExtensionMessage,
	SKIP_LINK_DETECTION,
} from "/constants.js";
import ensureTranslatorAvailability from "/translator.js";

import {
	ACTION_ADD,
	ACTION_REMOVE_THIS,
	ensureAllTabsAvailability,
	getAllTabs,
	getCurrentHref,
	getIsCurrentlyOnSavedTab,
	getWasOnSavedTab,
	isOnSavedTab,
	performActionOnTabs,
	showToast,
} from "./content.js";

let allTabs;
const interval = setInterval(() => {
	try {
		allTabs = getAllTabs();
		clearInterval(interval);
	} catch (_) {
		// wait next interval
	}
}, 100);

const BUTTON_ID = `${EXTENSION_NAME}-button`;
const STAR_ID = `${EXTENSION_NAME}-star`;
const SLASHED_STAR_ID = `${EXTENSION_NAME}-slashed-star`;

/**
 * Finds the parent node of the current Setup page
 * - The function looks for the element within a structured section of the page, including the `tabsetBody`, `main-content`, and related sub-elements.
 * - The `innerElement` parameter allows for further targeting of a nested element within this structure (e.g., a child element or a class).
 *
 * @param {string} [innerElement=""] - A CSS selector string that targets a specific child or inner element within the main structure. Defaults to an empty string, which returns the entire section.
 * @returns {HTMLElement|null} The element matching the selector or `null` if no matching element is found.
 */
function getHeader(innerElement = "") {
	return document.querySelector(
		`div.tabsetBody.main-content.mainContentMark.fullheight.active.isSetupApp > div.split-right > section.tabContent.oneConsoleTab.active div.overflow.uiBlock ${innerElement}`,
	);
}

/**
<<<<<<< HEAD
 * Generates a "Favourite" button with an icon that toggles between a star and a slashed star, depending on whether a Tab is saved or not.
=======
 * Creates an SVG star element with customizable properties
 * @param {string} id - The id attribute for the SVG element
 * @param {string} alt - The alt attribute for accessibility
 * @param {string} [width='2em'] - The width of the star
 * @param {string} [height='2em'] - The height of the star
 * @param {string} [stroke='#000000'] - The stroke color (outline star only)
 * @param {string} [strokeWidth='2'] - The stroke width (outline star only)
 * @param {string} [fill='none'] - The fill color
 * @param {boolean} [slashed=false] - Whether to create a slashed star
 * @returns {SVGElement} The created star SVG element
 */
function createStarSvg({
	id = null,
	alt = null,
}, slashed = false) {
	const svg = document.createElementNS("http://www.w3.org/2000/svg", "svg");
	if (id) svg.id = id;
	if (alt) svg.alt = alt;
	svg.style.width = "2em";
	svg.style.height = "2em";
	svg.setAttribute("xmlns", "http://www.w3.org/2000/svg");
	const path = document.createElementNS("http://www.w3.org/2000/svg", "path");
	const salesforceLightBlue = "#00a1e0";
	if (slashed) {
		path.style.fill = salesforceLightBlue;
		svg.setAttribute("viewBox", "0 0 56 56");
		path.setAttribute(
			"d",
			"M 40.3985 33.6133 L 52.2578 25.0820 C 53.7112 24.0508 54.2968 22.9727 53.9219 21.8008 C 53.5470 20.6758 52.4454 20.1133 50.6406 20.1367 L 35.2891 20.2305 L 30.6251 5.5820 C 30.0626 3.8476 29.2188 2.9805 28.0001 2.9805 C 26.8048 2.9805 25.9610 3.8476 25.3985 5.5820 L 22.2110 15.5195 L 25.0235 18.3086 L 27.8595 8.8633 C 27.9063 8.7227 27.9532 8.6758 28.0001 8.6758 C 28.0704 8.6758 28.1173 8.7227 28.1407 8.8633 L 32.2188 22.4336 C 32.5001 23.3945 33.1329 23.7930 34.0938 23.7695 L 48.2733 23.5117 C 48.4139 23.5117 48.4610 23.5117 48.4845 23.5820 C 48.508 23.6524 48.4610 23.6992 48.3674 23.7695 L 37.8204 31.0586 Z M 48.2733 50.5352 C 48.9765 51.2383 50.1251 51.2383 50.8283 50.5352 C 51.5315 49.8320 51.5315 48.6836 50.8283 47.9805 L 14.2891 11.5586 C 13.5860 10.8555 12.4376 10.8555 11.7110 11.5586 C 11.0079 12.2149 11.0313 13.4102 11.7110 14.1133 Z M 11.9688 52.2930 C 12.9298 53.0195 14.1485 52.7617 15.6016 51.7071 L 28.0001 42.6133 L 40.4220 51.7071 C 41.8751 52.7617 43.0469 52.9961 44.0548 52.2930 C 44.3360 52.0820 44.5469 51.8008 44.8985 51.2617 L 29.1954 39.0039 C 28.4454 38.4180 27.5782 38.4180 26.8282 39.0039 L 15.5548 47.6055 C 15.4610 47.6758 15.3907 47.7227 15.3438 47.6524 C 15.2969 47.6055 15.3204 47.5820 15.3438 47.4414 L 20.0079 34.0352 C 20.3126 33.1211 20.1485 32.3945 19.3282 31.8320 L 7.6563 23.7695 C 7.5391 23.6992 7.5157 23.6524 7.5391 23.5820 C 7.5626 23.5117 7.6095 23.5117 7.7501 23.5117 L 17.3595 23.6758 L 13.8438 20.1836 L 5.3829 20.1367 C 3.5782 20.1133 2.4766 20.6758 2.1016 21.8008 C 1.7032 22.9727 2.3126 24.0508 3.7657 25.0820 L 16.2813 34.0820 L 11.3829 48.6602 C 10.7969 50.3711 11.0079 51.5664 11.9688 52.2930 Z",
		);
	} else {
		path.style.stroke = salesforceLightBlue;
		path.style.strokeWidth = 2;
		path.style.fill = "transparent";
		svg.setAttribute("viewBox", "0 0 24 24");
		path.setAttribute(
			"d",
			"M11.2691 4.41115C11.5006 3.89177 11.6164 3.63208 11.7776 3.55211C11.9176 3.48263 12.082 3.48263 12.222 3.55211C12.3832 3.63208 12.499 3.89177 12.7305 4.41115L14.5745 8.54808C14.643 8.70162 14.6772 8.77839 14.7302 8.83718C14.777 8.8892 14.8343 8.93081 14.8982 8.95929C14.9705 8.99149 15.0541 9.00031 15.2213 9.01795L19.7256 9.49336C20.2911 9.55304 20.5738 9.58288 20.6997 9.71147C20.809 9.82316 20.8598 9.97956 20.837 10.1342C20.8108 10.3122 20.5996 10.5025 20.1772 10.8832L16.8125 13.9154C16.6877 14.0279 16.6252 14.0842 16.5857 14.1527C16.5507 14.2134 16.5288 14.2807 16.5215 14.3503C16.5132 14.429 16.5306 14.5112 16.5655 14.6757L17.5053 19.1064C17.6233 19.6627 17.6823 19.9408 17.5989 20.1002C17.5264 20.2388 17.3934 20.3354 17.2393 20.3615C17.0619 20.3915 16.8156 20.2495 16.323 19.9654L12.3995 17.7024C12.2539 17.6184 12.1811 17.5765 12.1037 17.56C12.0352 17.5455 11.9644 17.5455 11.8959 17.56C11.8185 17.5765 11.7457 17.6184 11.6001 17.7024L7.67662 19.9654C7.18404 20.2495 6.93775 20.3915 6.76034 20.3615C6.60623 20.3354 6.47319 20.2388 6.40075 20.1002C6.31736 19.9408 6.37635 19.6627 6.49434 19.1064L7.4341 14.6757C7.46898 14.5112 7.48642 14.429 7.47814 14.3503C7.47081 14.2807 7.44894 14.2134 7.41394 14.1527C7.37439 14.0842 7.31195 14.0279 7.18708 13.9154L3.82246 10.8832C3.40005 10.5025 3.18884 10.3122 3.16258 10.1342C3.13978 9.97956 3.19059 9.82316 3.29993 9.71147C3.42581 9.58288 3.70856 9.55304 4.27406 9.49336L8.77835 9.01795C8.94553 9.00031 9.02911 8.99149 9.10139 8.95929C9.16534 8.93081 9.2226 8.8892 9.26946 8.83718C9.32241 8.77839 9.35663 8.70162 9.42508 8.54808L11.2691 4.41115Z",
		);
		path.setAttribute("stroke-linecap", "round");
		path.setAttribute("stroke-linejoin", "round");
	}
	svg.appendChild(path);
	return svg;
}

/**
 * Generates a "Favourite" button with an icon that toggles between a star and a slashed star, depending on whether a tab is saved or not.
>>>>>>> 01120c83
 * - The button is created with necessary ARIA attributes for accessibility and styled with Salesforce Lightning Design System (SLDS) classes.
 * - A click event listener is added to trigger the `actionFavourite` function when the button is clicked.
 * - The button contains a span for the label and image elements for the star icons.
 * - If the image fails to load, it falls back to displaying the text label.
 *
 * @returns {HTMLButtonElement} The generated button element with its child elements (star images and styles).
 */
async function generateFavouriteButton() {
	const button = document.createElement("button");
	button.id = BUTTON_ID;
	button.classList.add("slds-button", "slds-button--neutral", "uiButton");
	button.setAttribute("type", "button");
	button.setAttribute("aria-live", "off");
	button.setAttribute("aria-label", "");
	button.setAttribute("data-aura-rendered-by", "3:829;a");
	button.setAttribute("data-aura-class", "uiButton");
	button.addEventListener(
		"click",
		actionFavourite,
	);
	const span = document.createElement("span");
	span.classList.add("label", "bBody");
	span.setAttribute("dir", "ltr");
	span.setAttribute("data-aura-rendered-by", "6:829;a");
	button.appendChild(span);
	const commands = [CMD_SAVE_AS_TAB, CMD_REMOVE_TAB];
	const connectedCommands = await sendExtensionMessage({
		what: "get-commands",
		commands,
	});
	let starCmd = null;
	let slashedStarCmd = null;
	connectedCommands?.forEach((cc) => {
		switch (cc.name) {
			case CMD_SAVE_AS_TAB:
				starCmd = cc.shortcut;
				break;
			case CMD_REMOVE_TAB:
				slashedStarCmd = cc.shortcut;
				break;
			default:
				break;
		}
	});
	const translator = await ensureTranslatorAvailability();
	const star = createStarSvg({
		id: STAR_ID,
		alt: `${await translator.translate("save_tab")}${
			starCmd != null ? ` (${starCmd})` : ""
		}`,
	}, false);
	span.appendChild(star);
	const slashedStar = createStarSvg({
		id: SLASHED_STAR_ID,
		alt: `${await translator.translate("remove_tab")}${
			slashedStarCmd != null ? ` (${slashedStarCmd})` : ""
		}`,
	}, true);
	slashedStar.classList.add("hidden");
	span.appendChild(slashedStar);
	const style = document.createElement("style");
	style.textContent = ".hidden { display: none; }";
	span.appendChild(style);
	return button;
}

/**
 * Retrieves the favourite image element by its ID or class name, searching through the button or the entire document.
 * - If the `favouriteId` is provided, it attempts to find the corresponding image element by ID or class within the provided button,
 *   or in the entire document if the button is not specified.
 * - If no element is found with the given `favouriteId`, it returns `null`.
 *
 * @param {string} favouriteId - The ID or class name of the favourite image element.
 * @param {HTMLButtonElement|null} [button=null] - The button element to limit the search to, or null to search the entire document.
 * @returns {HTMLElement|null} The favourite image element if found, otherwise null.
 * @throws {Error} Throws an error if `favouriteId` is null.
 */
function getFavouriteImage(favouriteId, button = null) {
	if (favouriteId == null) {
		throw new Error("error_missing_favourite_id");
	}
	return button?.querySelector(`#${favouriteId}`) ??
		document.getElementById(favouriteId);
}

/**
 * Toggles the visibility of the "Favourite" button's star icons based on the provided `isSaved` status.
 * - If `isSaved` is null, it simply toggles the visibility of both the star and slashed star icons.
 * - If `isSaved` is true, the star icon is hidden, and the slashed star icon is displayed.
 * - If `isSaved` is false, the slashed star icon is hidden, and the star icon is shown.
 *
 * @param {boolean|null} [isSaved=null] - A flag indicating whether the Tab is saved (true) or not saved (false).
 *                                       If null, both icons are toggled.
 * @param {HTMLButtonElement|null} [button=null] - The button element that contains the star images. Defaults to null (searches the entire document).
 * @returns {void}
 */
function toggleFavouriteButton(isSaved = null, button = null) {
	// will use the class identifier if there was an error with the image (and was removed)
	const star = getFavouriteImage(STAR_ID, button);
	const slashedStar = getFavouriteImage(SLASHED_STAR_ID, button);
	if (isSaved == null) {
		star.classList.toggle("hidden");
		slashedStar.classList.toggle("hidden");
		return;
	}
	if (isSaved) {
		star.classList.add("hidden");
		slashedStar.classList.remove("hidden");
	} else {
		star.classList.remove("hidden");
		slashedStar.classList.add("hidden");
	}
}

/**
 * Adds a new Tab to the collection with the specified URL and label.
 * - Retrieves the label of the current page from the breadcrumb header.
 * - Attempts to extract the organization name from the current URL if it contains a Salesforce ID.
 * - Calls the `performActionOnTabs` function to add the new Tab with the extracted label, URL, and optional organization.
 *
 * @param {string} url - The URL of the Tab to be added.
 * @returns {Promise<void>}
 */
async function addTab(url) {
	const label = getHeader(".breadcrumbDetail").innerText;
	const skip_link_detection = await getSettings(SKIP_LINK_DETECTION);
	const href = getCurrentHref();
	let org = undefined;
	if (
		(
			skip_link_detection == null ||
			skip_link_detection.enabled === false
		) &&
		Tab.containsSalesforceId(href)
	) {
		org = Tab.extractOrgName(href);
	}
	await performActionOnTabs(ACTION_ADD, { label, url, org });
}

/**
 * Handles the action of toggling a Tab as a favourite.
 * - If the current Tab is already saved as a favourite, it removes it from the collection.
 * - If the current Tab is not saved, it adds the Tab as a favourite.
 * - The function performs actions based on whether the Tab is currently marked as a favourite.
 * - After performing the action, it updates the "Favourite" button's state.
 *
 * @returns {Promise<void>}
 */
async function actionFavourite() {
	const url = Tab.minifyURL(getCurrentHref());
	if (getIsCurrentlyOnSavedTab()) {
		allTabs = await ensureAllTabsAvailability();
		const tabToRemove = allTabs.getTabsByData({ url })[0];
		if (tabToRemove == null) {
			showToast("error_remove_not_favourite", false, true);
			return;
		}
		await performActionOnTabs(ACTION_REMOVE_THIS, tabToRemove);
	} else {
		await addTab(url);
	}
	toggleFavouriteButton();
}

/**
 * Handles the action of toggling a Tab as a favourite.
 * - If the current Tab is already saved as a favourite, it removes it from the collection.
 * - If the current Tab is not saved, it adds the Tab as a favourite.
 * - The function performs actions based on whether the Tab is currently marked as a favourite.
 * - After performing the action, it updates the "Favourite" button's state.
 *
 * @returns {Promise<void>}
 */
export async function showFavouriteButton(count = 0) {
	if (count > 5) {
		const translator = await ensureTranslatorAvailability();
		const failHead = await translator.translate("error_no_headers");
		console.error(`${EXTENSION_LABEL} - ${failHead}`);
		return setTimeout(() => showFavouriteButton(), 5000);
	}
	const url = Tab.minifyURL(getCurrentHref());
	// Do not add favourite button on Home and Object Manager
	const standardTabs = ["SetupOneHome/home", "ObjectManager/home"];
	if (standardTabs.includes(url)) {
		return;
	}
	// there's possibly 2 headers: one for Setup home and one for Object Manager by getting the active one, we're sure to get the correct one (and only one)
	const header = getHeader("div.bRight");
	if (header == null) {
		return setTimeout(() => showFavouriteButton(count + 1), 500);
	}
	// ensure we have clean data
	const isCurrentlyOnSavedTab = getIsCurrentlyOnSavedTab();
	if (getWasOnSavedTab() == null && isCurrentlyOnSavedTab == null) {
		await isOnSavedTab();
	}
	const oldButton = header.querySelector(`#${BUTTON_ID}`);
	if (oldButton != null) {
		// already inserted my button, check if I should switch it
		allTabs = await ensureAllTabsAvailability();
		toggleFavouriteButton(allTabs.exists({ url }));
		return;
	}
	const button = await generateFavouriteButton();
	header.appendChild(button);
	toggleFavouriteButton(isCurrentlyOnSavedTab, button); // init correctly
}

/**
 * Performs an action on the "Favourite" Tab (either save or remove) based on the provided `save` flag.
 * - If `save` is true, it attempts to click the star image to save the current page as a favourite.
 * - If `save` is false, it attempts to click the slashed star image to remove the page from the favourites.
 * - If the Tab is already in the desired state (saved or not), it shows a toast message indicating the action cannot be performed.
 *
 * @param {boolean} [save=true] - A flag indicating whether to save (true) or remove (false) the current page from the favourites.
 * @returns {void}
 */
export function pageActionTab(save = true) {
	const favourite = getFavouriteImage(save ? STAR_ID : SLASHED_STAR_ID);
	if (!favourite.classList.contains("hidden")) favourite.click();
	else {
		const message = save ? "error_useless_save" : "error_useless_remove";
		showToast(message, true, true);
	}
}<|MERGE_RESOLUTION|>--- conflicted
+++ resolved
@@ -53,9 +53,6 @@
 }
 
 /**
-<<<<<<< HEAD
- * Generates a "Favourite" button with an icon that toggles between a star and a slashed star, depending on whether a Tab is saved or not.
-=======
  * Creates an SVG star element with customizable properties
  * @param {string} id - The id attribute for the SVG element
  * @param {string} alt - The alt attribute for accessibility
@@ -104,7 +101,6 @@
 
 /**
  * Generates a "Favourite" button with an icon that toggles between a star and a slashed star, depending on whether a tab is saved or not.
->>>>>>> 01120c83
  * - The button is created with necessary ARIA attributes for accessibility and styled with Salesforce Lightning Design System (SLDS) classes.
  * - A click event listener is added to trigger the `actionFavourite` function when the button is clicked.
  * - The button contains a span for the label and image elements for the star icons.
