"use strict";
<<<<<<< HEAD
import Tab from "/tab.js";
import { EXTENSION_LABEL, EXTENSION_NAME } from "/constants.js";
import { ensureTranslatorAvailability } from "/translator.js";

=======
import { BROWSER, EXTENSION_NAME } from "../constants.js";
>>>>>>> 99fdfa8d
import {
	ensureAllTabsAvailability,
	getAllTabs,
	getCurrentHref,
	getIsCurrentlyOnSavedTab,
	getWasOnSavedTab,
	isOnSavedTab,
	performActionOnTabs,
	showToast,
} from "./content.js";

let allTabs;
const interval = setInterval(() => {
	try {
		allTabs = getAllTabs();
		clearInterval(interval);
	} catch (_) {
		// wait next interval
	}
}, 100);

const BUTTON_ID = `${EXTENSION_NAME}-button`;
const STAR_ID = `${EXTENSION_NAME}-star`;
const SLASHED_STAR_ID = `${EXTENSION_NAME}-slashed-star`;

/**
 * Finds the parent node of the current Setup page
 * - The function looks for the element within a structured section of the page, including the `tabsetBody`, `main-content`, and related sub-elements.
 * - The `innerElement` parameter allows for further targeting of a nested element within this structure (e.g., a child element or a class).
 *
 * @param {string} [innerElement=""] - A CSS selector string that targets a specific child or inner element within the main structure. Defaults to an empty string, which returns the entire section.
 * @returns {HTMLElement|null} The element matching the selector or `null` if no matching element is found.
 */
function getHeader(innerElement = "") {
	return document.querySelector(
		`div.tabsetBody.main-content.mainContentMark.fullheight.active.isSetupApp > div.split-right > section.tabContent.oneConsoleTab.active div.overflow.uiBlock ${innerElement}`,
	);
}

/**
 * Generates a "Favourite" button with an icon that toggles between a star and a slashed star, depending on whether a tab is saved or not.
 * - The button is created with necessary ARIA attributes for accessibility and styled with Salesforce Lightning Design System (SLDS) classes.
 * - A click event listener is added to trigger the `actionFavourite` function when the button is clicked.
 * - The button contains a span for the label and image elements for the star icons.
 * - If the image fails to load, it falls back to displaying the text label.
 *
 * @returns {HTMLButtonElement} The generated button element with its child elements (star images and styles).
 */
async function generateFavouriteButton() {
	const button = document.createElement("button");
	button.id = BUTTON_ID;
	button.classList.add("slds-button", "slds-button--neutral", "uiButton");
	button.setAttribute("type", "button");
	button.setAttribute("aria-live", "off");
	button.setAttribute("aria-label", "");
	button.setAttribute("data-aura-rendered-by", "3:829;a");
	button.setAttribute("data-aura-class", "uiButton");
	button.addEventListener(
		"click",
		actionFavourite,
	);
	const span = document.createElement("span");
	span.classList.add("label", "bBody");
	span.setAttribute("dir", "ltr");
	span.setAttribute("data-aura-rendered-by", "6:829;a");
	button.appendChild(span);
	/**
	 * Creates an image element with a specified `id`, `src` (source URL), and `alt` (alternative text) description.
	 * - The image element is styled with custom filter effects for visibility and design.
	 * - If the image fails to load (on error), a `span` with the `alt` text is displayed instead.
	 *
	 * @param {string} id - The ID to be assigned to the image element.
	 * @param {string} src - The source URL of the image.
	 * @param {string} alt - The alt text for the image, used for accessibility and as fallback content.
	 * @returns {Object} An object containing the `img` element and the corresponding `span` element (which is displayed in case of an error).
	 */
	function createImageElement(id, src, alt) {
		const img = document.createElement("img");
		img.id = id;
		img.setAttribute("src", src);
		img.setAttribute("alt", alt);
		img.setAttribute(
			"style",
			"height: 2rem; filter: invert(60%) sepia(100%) saturate(500%) hue-rotate(170deg) brightness(90%);",
		);
		const span = document.createElement("span");
		span.textContent = alt;
		span.classList.add("hidden", id);
		img.addEventListener("error", function () {
			if (!img.classList.contains("hidden")) {
				span.classList.remove("hidden");
			}
			img.remove();
		});
		return { img, span };
	}
<<<<<<< HEAD
	const star = chrome.runtime.getURL("assets/svgs/star.svg");
    const translator = await ensureTranslatorAvailability();
=======
	const star = BROWSER.runtime.getURL("assets/svgs/star.svg");
>>>>>>> 99fdfa8d
	const { img: starImg, span: starSpan } = createImageElement(
		STAR_ID,
		star,
		await translator.translate("save_tab"),
	);
	span.appendChild(starImg);
	span.appendChild(starSpan);
	const slashedStar = BROWSER.runtime.getURL("assets/svgs/slashed-star.svg");
	const { img: slashedStarImg, span: slashedStarSpan } = createImageElement(
		SLASHED_STAR_ID,
		slashedStar,
        await translator.translate("remove_tab"),
	);
	slashedStarSpan.classList.add("hidden");
	span.appendChild(slashedStarImg);
	span.appendChild(slashedStarSpan);
	const style = document.createElement("style");
	style.textContent = ".hidden { display: none; }";
	span.appendChild(style);
	return button;
}

/**
 * Retrieves the favourite image element by its ID or class name, searching through the button or the entire document.
 * - If the `favouriteId` is provided, it attempts to find the corresponding image element by ID or class within the provided button,
 *   or in the entire document if the button is not specified.
 * - If no element is found with the given `favouriteId`, it returns `null`.
 *
 * @param {string} favouriteId - The ID or class name of the favourite image element.
 * @param {HTMLButtonElement|null} [button=null] - The button element to limit the search to, or null to search the entire document.
 * @returns {HTMLElement|null} The favourite image element if found, otherwise null.
 * @throws {Error} Throws an error if `favouriteId` is null.
 */
function getFavouriteImage(favouriteId, button = null) {
	if (favouriteId == null) {
		throw new Error("error_missing_favourite_id");
	}
	return button?.querySelector(`#${favouriteId}`) ??
		button?.querySelector(`.${favouriteId}`) ??
		document.getElementById(favouriteId) ??
		document.querySelector(`#${BUTTON_ID} .${favouriteId}`);
}

/**
 * Toggles the visibility of the "Favourite" button's star icons based on the provided `isSaved` status.
 * - If `isSaved` is null, it simply toggles the visibility of both the star and slashed star icons.
 * - If `isSaved` is true, the star icon is hidden, and the slashed star icon is displayed.
 * - If `isSaved` is false, the slashed star icon is hidden, and the star icon is shown.
 *
 * @param {boolean|null} [isSaved=null] - A flag indicating whether the tab is saved (true) or not saved (false).
 *                                       If null, both icons are toggled.
 * @param {HTMLButtonElement|null} [button=null] - The button element that contains the star images. Defaults to null (searches the entire document).
 * @returns {void}
 */
function toggleFavouriteButton(isSaved = null, button = null) {
	// will use the class identifier if there was an error with the image (and was removed)
	const star = getFavouriteImage(STAR_ID, button);
	const slashedStar = getFavouriteImage(SLASHED_STAR_ID, button);

	if (isSaved == null) {
		star.classList.toggle("hidden");
		slashedStar.classList.toggle("hidden");
		return;
	}

	if (isSaved) {
		star.classList.add("hidden");
		slashedStar.classList.remove("hidden");
	} else {
		star.classList.remove("hidden");
		slashedStar.classList.add("hidden");
	}
}

/**
 * Adds a new tab to the collection with the specified URL and label.
 * - Retrieves the label of the current page from the breadcrumb header.
 * - Attempts to extract the organization name from the current URL if it contains a Salesforce ID.
 * - Calls the `performActionOnTabs` function to add the new tab with the extracted label, URL, and optional organization.
 *
 * @param {string} url - The URL of the tab to be added.
 * @returns {Promise<void>}
 */
async function addTab(url) {
	const label = getHeader(".breadcrumbDetail").innerText;
	let org = undefined;
	const href = getCurrentHref();
	if (Tab.containsSalesforceId(href)) {
		org = Tab.extractOrgName(href);
	}
	await performActionOnTabs("add", { label, url, org });
}

/**
 * Handles the action of toggling a tab as a favourite.
 * - If the current tab is already saved as a favourite, it removes it from the collection.
 * - If the current tab is not saved, it adds the tab as a favourite.
 * - The function performs actions based on whether the tab is currently marked as a favourite.
 * - After performing the action, it updates the "Favourite" button's state.
 *
 * @returns {Promise<void>}
 */
async function actionFavourite() {
	const url = Tab.minifyURL(getCurrentHref());
	if (getIsCurrentlyOnSavedTab()) {
		allTabs = await ensureAllTabsAvailability();
		const tabToRemove = allTabs.getTabsByData({ url })[0];
		if (tabToRemove == null) {
			showToast("error_remove_not_favourite", false, true);
			return;
		}
		await performActionOnTabs("remove-this", tabToRemove);
	} else {
		await addTab(url);
	}
	toggleFavouriteButton();
}

/**
 * Handles the action of toggling a tab as a favourite.
 * - If the current tab is already saved as a favourite, it removes it from the collection.
 * - If the current tab is not saved, it adds the tab as a favourite.
 * - The function performs actions based on whether the tab is currently marked as a favourite.
 * - After performing the action, it updates the "Favourite" button's state.
 *
 * @returns {Promise<void>}
 */
export async function showFavouriteButton(count = 0) {
	if (count > 5) {
        const translator = await ensureTranslatorAvailability();
        const failHead = await translator.translate("error_no_headers");
		console.error(`${EXTENSION_LABEL} - ${failHead}`);
		return setTimeout(() => showFavouriteButton(), 5000);
	}
	const url = Tab.minifyURL(getCurrentHref());
	// Do not add favourite button on Home and Object Manager
	const standardTabs = ["SetupOneHome/home", "ObjectManager/home"];
	if (standardTabs.includes(url)) {
		return;
	}
	// there's possibly 2 headers: one for Setup home and one for Object Manager by getting the active one, we're sure to get the correct one (and only one)
	const header = getHeader("div.bRight");
	if (header == null) {
		return setTimeout(() => showFavouriteButton(count + 1), 500);
	}
	// ensure we have clean data
	const isCurrentlyOnSavedTab = getIsCurrentlyOnSavedTab();
	if (getWasOnSavedTab() == null && isCurrentlyOnSavedTab == null) {
		await isOnSavedTab();
	}
	const oldButton = header.querySelector(`#${BUTTON_ID}`);
	if (oldButton != null) {
		// already inserted my button, check if I should switch it
		allTabs = await ensureAllTabsAvailability();
		toggleFavouriteButton(allTabs.exists({ url }));
		return;
	}
	const button = await generateFavouriteButton();
	header.appendChild(button);
	toggleFavouriteButton(isCurrentlyOnSavedTab, button); // init correctly
}

/**
 * Performs an action on the "Favourite" tab (either save or remove) based on the provided `save` flag.
 * - If `save` is true, it attempts to click the star image to save the current page as a favourite.
 * - If `save` is false, it attempts to click the slashed star image to remove the page from the favourites.
 * - If the tab is already in the desired state (saved or not), it shows a toast message indicating the action cannot be performed.
 *
 * @param {boolean} [save=true] - A flag indicating whether to save (true) or remove (false) the current page from the favourites.
 * @returns {void}
 */
export function pageActionTab(save = true) {
	const favourite = getFavouriteImage(save ? STAR_ID : SLASHED_STAR_ID);
	if (!favourite.classList.contains("hidden")) favourite.click();
	else {
		const message = save
			? "error_useless_save"
			: "error_useless_remove";
		showToast(message, true, true);
	}
}<|MERGE_RESOLUTION|>--- conflicted
+++ resolved
@@ -1,12 +1,8 @@
 "use strict";
-<<<<<<< HEAD
 import Tab from "/tab.js";
-import { EXTENSION_LABEL, EXTENSION_NAME } from "/constants.js";
+import { BROWSER, EXTENSION_LABEL, EXTENSION_NAME } from "/constants.js";
 import { ensureTranslatorAvailability } from "/translator.js";
 
-=======
-import { BROWSER, EXTENSION_NAME } from "../constants.js";
->>>>>>> 99fdfa8d
 import {
 	ensureAllTabsAvailability,
 	getAllTabs,
@@ -103,12 +99,8 @@
 		});
 		return { img, span };
 	}
-<<<<<<< HEAD
-	const star = chrome.runtime.getURL("assets/svgs/star.svg");
-    const translator = await ensureTranslatorAvailability();
-=======
 	const star = BROWSER.runtime.getURL("assets/svgs/star.svg");
->>>>>>> 99fdfa8d
+  const translator = await ensureTranslatorAvailability();
 	const { img: starImg, span: starSpan } = createImageElement(
 		STAR_ID,
 		star,
