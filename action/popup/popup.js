// deno-lint-ignore-file no-window
"use strict";
import { handleSwitchColorTheme, initTheme } from "../themeHandler.js";
import Tab from "/tab.js";
import TabContainer from "/tabContainer.js";
import {
<<<<<<< HEAD
    BROWSER,
=======
	LIGHTNING_FORCE_COM_OPERATING_PATTERN,
>>>>>>> 2586cffb
	MY_SALESFORCE_SETUP_COM_OPERATING_PATTERN,
	SETUP_LIGHTNING_PATTERN,
} from "/constants.js";

const allTabs = await TabContainer.create();

const html = document.documentElement;
const sun = document.getElementById("sun");
const moon = document.getElementById("moon");

const tabTemplate = document.getElementById("tr_template");
const tabAppendElement = document.getElementById("tabs");

let loggers = [];

/**
 * Initializes the theme SVG elements based on the current theme and updates visibility.
 */
function initThemeSvg() {
	initTheme();
	const elementToShow = html.dataset.theme === "light" ? moon : sun;
	const elementToHide = elementToShow === sun ? moon : sun;
	elementToShow.classList.remove("invisible", "hidden");
	elementToHide.classList.add("invisible", "hidden");
}
initThemeSvg();

/**
 * Sends a message to the background script with the specified message.
 *
 * @param {Object} message - The message to send.
 * @param {function} callback - The callback to execute after sending the message.
 */
function pop_sendMessage(message, callback) {
	/**
	 * Invoke the runtime to send the message
	 *
	 * @param {Object} message - The message to send
	 * @param {function} callback - The callback to execute after sending the message
	 */
	function sendMessage(message, callback) {
		return BROWSER.runtime.sendMessage(
			{ message },
			callback,
		);
	}
	if (callback == null) {
		return new Promise((resolve, reject) => {
			sendMessage(
				message,
				(response) => {
					if (BROWSER.runtime.lastError) {
						reject(BROWSER.runtime.lastError);
					} else {
						resolve(response);
					}
				},
			);
		});
	}
	sendMessage(message, callback);
}

/**
 * Finds the current tab of the browser then calls the callback, if available. otherwise returns a Promise
 * @param {function|undefined} callback - the function to call when the result is found.
 */
function pop_getCurrentBrowserTab(callback) {
	return pop_sendMessage({ what: "browser-tab" }, callback);
}

// Get the current tab. If it's not salesforce setup, redirect the popup
pop_getCurrentBrowserTab(async (browserTab) => {
	// is null if the extension cannot access the current tab
	const broswerTabUrl = browserTab?.url;
	if (
		broswerTabUrl == null ||
		!broswerTabUrl.match(SETUP_LIGHTNING_PATTERN)
	) {
		// we're not in Salesforce Setup
		window.location.href = BROWSER.runtime.getURL(
			`action/notSalesforceSetup/notSalesforceSetup.html${
				broswerTabUrl != null ? "?url=" + broswerTabUrl : ""
			}`,
		);
	} else {
		// we're in Salesforce Setup
		// check if we have all the optional permissions available
<<<<<<< HEAD
		const permissionsAvailable = await BROWSER.permissions.contains({
			origins: [MY_SALESFORCE_SETUP_COM_OPERATING_PATTERN],
=======
		const permissionsAvailable = await chrome.permissions.contains({
			origins: [
				MY_SALESFORCE_SETUP_COM_OPERATING_PATTERN,
				LIGHTNING_FORCE_COM_OPERATING_PATTERN,
			],
>>>>>>> 2586cffb
		});
		if (
			!permissionsAvailable &&
			localStorage.getItem("noPerm") !== "true" &&
			new URL(globalThis.location.href).searchParams.get("noPerm") !==
				"true"
		) {
			// if we do not have them, redirect to the request permission page
			globalThis.location = await BROWSER.runtime.getURL(
				"action/req_permissions/req_permissions.html",
			);
			// nothing else will happen from this file
		}
		await loadTabs(browserTab);
	}
});

/**
 * Switches the theme and updates the SVG elements accordingly.
 */
function switchTheme() {
	const elementToShow = html.dataset.theme === "light" ? sun : moon;
	const elementToHide = elementToShow === sun ? moon : sun;
	elementToHide.classList.add("invisible", "hidden");
	elementToShow.classList.remove("hidden");
	setTimeout(() => {
		elementToShow.classList.remove("invisible");
	}, 200);
	handleSwitchColorTheme();
}

/**
 * Sends a message indicating that data has been saved successfully.
 */
function pop_afterSet() {
	pop_sendMessage({ what: "saved" });
}

/**
 * Extracts the organization name from the current browser tab's URL.
 * If no browser tab is provided, the function will retrieve the current tab.
 *
 * @param {object|null} browserTab - The browser tab from which to extract the organization name. If not provided, the current tab will be used.
 * @returns {Promise<string>} A promise that resolves to the extracted organization name from the tab's URL.
 */
async function pop_extractOrgName(browserTab = null) {
	browserTab = browserTab ?? await pop_getCurrentBrowserTab();
	return Tab.extractOrgName(browserTab.url);
}

/**
 * Sends a message that will create an import modal in the Salesforce page.
 */
function importHandler() {
	pop_sendMessage({ what: "add" }, close);
}

/**
 * Sends a message that will start the export procedure.
 */
function pop_exportHandler() {
	pop_sendMessage({ what: "export" }, close);
}

/**
 * Removes the closest tab element from the popup and saves the updated tabs.
 * This function is called by the delete button at the end of each tab.
 */
function deleteTab() {
	this.closest(".tab").remove();
	saveTabs();
}

/**
 * Enables or disables the elements of the last td available in the popup.
 *
 * @param {boolean} [enable=true] - if enabling or disabling the elements in the last td
 */
function updateTabAttributes(enable = true) {
	const tr = tabAppendElement.querySelector("tr:last-child");
	const deleteButton = tr.querySelector("button.delete");
	if (enable) {
		deleteButton.removeAttribute("disabled");
		tr.setAttribute("draggable", "true");
	} else {
		deleteButton.setAttribute("disabled", "true");
		tr.removeAttribute("draggable");
	}
	tr.dataset.draggable = enable;
	tr.querySelector("svg").dataset.draggable = enable;
}

/**
 * Adds a new empty tab at the bottom of the popup and enables the previously last child's delete button.
 */
function addTab() {
	// if list is empty, there's nothing to enable
	if (tabAppendElement.childElementCount >= 1) {
		updateTabAttributes();
	}
	// add a new empty element
	tabAppendElement.append(createElement());
}

/**
 * Removes the last empty tab at the bottom of the popup and disables the newly last child's delete button.
 */
function removeTab() {
	// if list is empty, there's nothing to disable
	if (tabAppendElement.childElementCount >= 2) {
		tabAppendElement.removeChild(tabAppendElement.lastChild);
		loggers.pop();
		updateTabAttributes(false);
	}
}

let focusedIndex = 0;
/**
 * Listens for input changes on the label and URL fields and updates the corresponding values.
 *
 * @param {string} type - The type of input field ("label" or "url").
 */
function inputLabelUrlListener(type) {
	const currentObj = loggers[focusedIndex];
	const element = currentObj[type];
	const value = element.value;
	const inputObj = currentObj.last_input;
	const last_input = inputObj[type] || "";
	const delta = value.length - last_input.length;
	// check if the user copied the url
	if (delta > 2 && type === "url") {
		const url = Tab.minifyURL(value);
		element.value = url;
		// check eventual duplicates
		if (allTabs.exists({ url })) {
			// show warning in salesforce
			pop_sendMessage({
				what: "warning",
				message: "A tab with this URL has already been saved!",
				action: "make-bold",
				url,
			});
			// highlight all duplicated rows and scroll to the first one
			const trs = Array.from(
				tabAppendElement.querySelectorAll("tr input.url"),
			)
				.filter((input) => input.value === url)
				.map((input) => input.closest("tr"));
			trs.forEach((tr) => tr.classList.add("duplicate"));
			trs[0].scrollIntoView({
				behavior: "smooth",
				block: "center",
			});
			setTimeout(
				() => trs.forEach((tr) => tr.classList.remove("duplicate")),
				4000,
			);
		}
	}
	inputObj[type] = value;
	// if the user is on the last td, add a new tab if both fields are non-empty.
	if (focusedIndex === (loggers.length - 1)) {
		if (inputObj.label && inputObj.url) {
			addTab();
		}
	} // if the user is on the previous-to-last td, remove the last tab if either one of the fields are empty
	else if (focusedIndex === (loggers.length - 2)) {
		if (!inputObj.label || !inputObj.url) {
			removeTab();
		}
	}
}

/**
 * Creates a new tab element for the popup and sets up event listeners for label and url input fields.
 *
 * @returns {HTMLElement} The created tab element.
 */
function createElement() {
	const element = tabTemplate.content.firstElementChild.cloneNode(true);
	// deleteButton
	element.querySelector("button.delete").addEventListener("click", deleteTab);
	const label = element.querySelector(".label");
	const url = element.querySelector(".url");
	/**
	 * Checks if both the label and URL fields are not empty, and if so, calls the `saveTabs` function with `false` as an argument.
	 */
	function checkSaveTab() {
		if (label.value !== "" && url.value !== "") {
			saveTabs(false);
		}
	}
	/**
	 * Sets up event listeners for the provided element to handle drag and focus events.
	 * - Listens for input events to trigger the specified listener.
	 * - Tracks focusin to set the `focusedIndex` based on the element's data attribute.
	 * - Sets a custom data attribute (`data-element_index`) to the current length of the `loggers` array.
	 * - Adds a focusout event listener to call `checkSaveTab` when the element loses focus.
	 *
	 * @param {HTMLElement} element - The DOM element to attach event listeners to.
	 * @param {Function} listener - The function to be called on "input" events for the element.
	 */
	function setInfoForDrag(element, listener) {
		element.addEventListener("input", listener);
		element.addEventListener(
			"focusin",
			(e) => focusedIndex = parseInt(e.target.dataset.element_index),
		);
		element.dataset.element_index = loggers.length;
		element.addEventListener("focusout", checkSaveTab);
	}
	setInfoForDrag(label, () => inputLabelUrlListener("label"));
	setInfoForDrag(url, () => inputLabelUrlListener("url"));
	element.querySelector(".only-org").addEventListener("click", checkSaveTab);
	loggers.push({ label, url, last_input: {} }); // set last_input as an empty object
	return element;
}

/**
 * Loads and displays tabs based on the current state of `allTabs`.
 * - If `allTabs` is empty or null, it calls `addTab()` to add a new tab.
 * - Extracts the organization name using `pop_extractOrgName`.
 * - Loops through all available tabs and only displays those that match the current organization (if applicable).
 * - For each tab, creates an HTML element, sets values for its inputs (label, URL, and organization-specific state), and enables the delete button.
 * - Updates the associated logger for each tab, pushing it back into the `loggers` array.
 * - Appends the element representing the tab to `tabAppendElement`.
 * - Finally, appends a blank element to leave space at the bottom.
 *
 * @param {object|null} browserTab - The browser tab used to extract the organization name. If not provided, the current tab will be used.
 * @returns {Promise<void>} A promise that resolves once all tabs have been processed and displayed.
 */
async function loadTabs(browserTab = null) {
	if (allTabs == null || allTabs.length === 0) {
		return addTab();
	}
	const orgName = await pop_extractOrgName(browserTab);
	for (const tab of allTabs) {
		// Default: hide not-this-org org-specific tabs
		const element = createElement();
		element.querySelector(".label").value = tab.label;
		element.querySelector(".url").value = tab.url;
		element.querySelector(".only-org").checked = tab.org != null;
		element.querySelector(".delete").removeAttribute("disabled");
		if (tab.org != null && tab.org !== orgName) {
			element.querySelector(".org").value = tab.org;
			element.style.display = "none";
		}
		const logger = loggers.pop();
		logger.last_input.label = tab.label;
		logger.last_input.url = tab.url;
		loggers.push(logger);
		tabAppendElement.append(element);
		updateTabAttributes();
	}
	// leave a blank at the bottom
	tabAppendElement.append(createElement());
}

/**
 * Clears all existing child elements from `tabAppendElement` and reloads the tabs.
 * - Removes all child elements from `tabAppendElement`.
 * - Resets the `loggers` array to an empty state.
 * - Calls `loadTabs()` to reload and display the tabs.
 *
 * @returns {Promise<void>} A promise that resolves after the tabs have been reloaded.
 */
async function reloadRows() {
	while (tabAppendElement.childElementCount > 0) {
		tabAppendElement.removeChild(tabAppendElement.lastChild);
	}
	loggers = [];
	await loadTabs();
}

/**
 * Finds and returns a list of tabs from the DOM, filtered by the provided organization name.
 * - If no organization name is provided, it will be extracted using `pop_extractOrgName`.
 * - Collects all elements with the class name "tab" and processes them to create `Tab` objects.
 * - For each tab element, the label, URL, and "only-org" checkbox state are retrieved.
 * - If a tab is invalid (missing label or URL), it is ignored.
 * - Tabs that are not organization-specific (when the "only-org" checkbox is not checked) are filtered by checking if the URL contains a Salesforce ID.
 * - All tabs matching the criteria are returned, along with any existing tabs for the specified organization.
 * - If an error occurs during the tab processing, it is logged to the console.
 *
 * @param {string|null} orgName - The organization name to filter tabs by. If null, the organization name will be extracted from the current browser tab.
 * @returns {Promise<Array<Tab>>} A promise that resolves to an array of `Tab` objects that match the given criteria.
 */
async function findTabsFromRows(orgName = null) {
	// Get the list of tabs
	if (orgName == null) {
		orgName = await pop_extractOrgName();
	}
	try {
		//return [
		// add all the Tabs from the popup
		return Array.from(document.getElementsByClassName("tab"))
			.map((tab) => {
				const label = tab.querySelector(".label").value;
				const url = tab.querySelector(".url").value;
				const onlyOrgChecked = tab.querySelector(".only-org").checked;
				if (
					label == null || url == null ||
					label === "" || url === ""
				) {
					return null; // Return null for invalid tabs
				}
				// the user has not checked the onlyOrgChecked checkbox &&
				// the link does not contain a Salesforce Id
				if (!onlyOrgChecked && !Tab.containsSalesforceId(url)) {
					return Tab.create(label, url);
				}
				const org = tab.querySelector(".org").value;
				if (org == null || org === "") {
					return Tab.create(label, url, orgName);
				}
				return Tab.create(label, url, org);
			})
			.filter((tab) => tab != null);
		// add all the hidden not-this-org tabs
		// only needed when not rendering these tabs
		//...allTabs.getTabsByOrg(orgName, false),
	} catch (err) {
		console.error("Error processing tabs:", err);
		return [];
	}
}

/**
 * Saves the tabs by replacing the current tabs with the provided or found tabs, and optionally reloads the rows.
 * - If no valid `tabs` are provided, it retrieves the tabs from the DOM using `findTabsFromRows`.
 * - Replaces the current tabs in `allTabs` with the new set of tabs, applying filters to remove organization-specific tabs and keep non-matching organization tabs.
 * - If `doReload` is true, reloads the tab rows by calling `reloadRows` and then performs post-save actions via `pop_afterSet`.
 *
 * @param {boolean} [doReload=true] - Whether to reload the rows after saving the tabs. Defaults to true.
 * @param {Array<Tab>|null} [tabs=null] - The array of tabs to save. If null, the tabs will be fetched using `findTabsFromRows`.
 * @returns {Promise<void>} A promise that resolves once the tabs have been saved and optionally rows reloaded.
 */
async function saveTabs(doReload = true, tabs = null) {
	//const orgName = await pop_extractOrgName();
	if (!TabContainer.isValid(tabs)) {
		//tabs = await findTabsFromRows(orgName);
		tabs = await findTabsFromRows();
	}
	await allTabs.replaceTabs(tabs, {
		removeOrgTabs: true,
		//keepTabsNotThisOrg: orgName,
	});
	if (doReload) {
		await reloadRows();
	}
	pop_afterSet();
}

/**
 * Clears all saved tabs and saves the empty list.
 */
function emptyTabs() {
	saveTabs(true, []);
}

// listen to possible updates from tableDragHandler
addEventListener("message", (e) => {
	e.source == window && e.data.what === "order" && saveTabs();
});

document.getElementById("theme-selector").addEventListener(
	"click",
	switchTheme,
);
document.getElementById("import").addEventListener("click", importHandler);
document.getElementById("export").addEventListener("click", pop_exportHandler);
document.getElementById("delete-all").addEventListener("click", emptyTabs);<|MERGE_RESOLUTION|>--- conflicted
+++ resolved
@@ -4,11 +4,8 @@
 import Tab from "/tab.js";
 import TabContainer from "/tabContainer.js";
 import {
-<<<<<<< HEAD
     BROWSER,
-=======
 	LIGHTNING_FORCE_COM_OPERATING_PATTERN,
->>>>>>> 2586cffb
 	MY_SALESFORCE_SETUP_COM_OPERATING_PATTERN,
 	SETUP_LIGHTNING_PATTERN,
 } from "/constants.js";
@@ -97,16 +94,11 @@
 	} else {
 		// we're in Salesforce Setup
 		// check if we have all the optional permissions available
-<<<<<<< HEAD
 		const permissionsAvailable = await BROWSER.permissions.contains({
-			origins: [MY_SALESFORCE_SETUP_COM_OPERATING_PATTERN],
-=======
-		const permissionsAvailable = await chrome.permissions.contains({
 			origins: [
 				MY_SALESFORCE_SETUP_COM_OPERATING_PATTERN,
 				LIGHTNING_FORCE_COM_OPERATING_PATTERN,
 			],
->>>>>>> 2586cffb
 		});
 		if (
 			!permissionsAvailable &&
