<<<<<<< HEAD
import Tab from "./tab.js";
import { ensureTranslatorAvailability } from "/translator.js";
let translator = null;
=======
import { 
    BROWSER,
    WHY_KEY,
} from "/constants.js"
import Tab from "/tab.js";
>>>>>>> 99fdfa8d

const _tabContainerSecret = Symbol("tabContainerSecret");

export default class TabContainer extends Array {
	/**
	 * Constructor for the TabContainer class. Prevents direct instantiation and requires the use of the `TabContainer.create()` method.
	 * Throws an error if the provided secret does not match the expected secret value.
	 *
	 * @constructor
	 * @param {Symbol} secret - The secret value used to authorize instantiation.
	 * @throws {Error} Throws an error if the provided secret is invalid.
	 * @example
	 * const tabContainer = TabContainer.create(); // Correct way to create an instance.
	 * const tabContainer = new TabContainer("invalidSecret"); // Throws an error.
	 */
	constructor(secret) {
		if (secret !== _tabContainerSecret) {
			console.trace();
			throw new Error(
				"Use TabContainer.create() instead of new TabContainer()",
			);
		}
		super();
	}

	/**
	 * Creates and initializes a new `TabContainer` instance.
	 *
	 * @param {Array|null} [tabs=null] - An optional array of tabs to initialize the container with. If not provided, defaults to null.
	 * @returns {Promise<TabContainer>} - A promise that resolves to the newly created and initialized `TabContainer` instance.
	 * @throws {Error} - Throws an error if the `TabContainer` cannot be initialized with the provided `tabs`.
	 */
	static async create(tabs = null) {
        translator = await ensureTranslatorAvailability();
		const tabcont = new TabContainer(_tabContainerSecret);
		if (!await tabcont._initialize(tabs)) {
            const msg = await translator.translate(["error_tabcont_initialize",JSON.stringify(tabs)]);
			throw new Error(msg);
		}
		return tabcont;
	}

	/**
	 * Adds one or more elements to the end of the TabContainer and returns the new length.
	 *
	 * @param {...T} items The elements to add to the end of the TabContainer.
	 * @returns {number} The new length of the TabContainer.
	 *
	 * @example
	 * const container = new TabContainer<Tab>();
	 * container.push({ id: 1, url: 'example.com' });
	 * // returns 1, container now has length 1
	 *
	 * @example
	 * // Adding multiple items
	 * container.push(
	 *   { id: 2, url: 'test1.com' },
	 *   { id: 3, url: 'test2.com' }
	 * );
	 * // returns 3, container now has length 3
	 */
	/*
    push(...items) {
        // Add each item to the end of the container
        for (let i = 0; i < items.length; i++) {
            this[this.length] = items[i];
            this.length++;
        }
        return this.length;
    }
    async push({sync = true, ...tab} = {}) {
        console.log('push',sync, tab);
        if (!Tab.isValid(tab)) { // await is needed
            throw new Error(`Invalid tab object: ${JSON.stringify(tab)}`);
        }
        if (this.exists(tab)) // await is needed
            throw new Error(`This tab already exists: ${tab.toString()}`);

        const validTab = Tab.create(tab);
        this.push(validTab);

        if (sync)
            await this.syncTabs();
        return true;
    }
    */

	/**
	 * Changes the contents of an array by removing, replacing, or adding elements.
	 *
	 * @param {number} start - The index at which to start changing the array. If negative, it is treated as an offset from the end of the array.
	 * @param {number} deleteCount - The number of elements to remove from the array starting from the `start` index. If `deleteCount` is larger than the number of elements from `start` to the end of the array, all elements after `start` will be removed.
	 * @param {...*} items - The elements to add to the array, starting at the `start` index. If no elements are provided, elements are only removed.
	 * @returns {Array} - An array containing the elements that were removed from the array.
	 */
	splice(start, deleteCount, ...items) {
		// Normalize start (assumes start can be negative)
		if (start < 0) {
			start = Math.max(this.length + start, 0);
		} else {
			start = Math.min(start, this.length);
		}
		// Clamp deleteCount so we don’t remove more than available
		deleteCount = Math.max(0, Math.min(deleteCount, this.length - start));
		// Create an array directly without using any Array methods
		const removedItems = [];
		// Manually copy the items to be removed
		for (let i = 0; i < deleteCount; i++) {
			if (start + i < this.length) {
				removedItems.push(this[start + i]);
			}
		}
		// Create a temporary array to hold the new result
		const temp = this.slice(start + deleteCount);
		this.length = start;
		this.push(...items, ...temp);
		return removedItems;
	}

	/**
	 * Returns a shallow copy of a portion of the array into a new array.
	 * The original array will not be modified.
	 *
	 * @param {number} [start] Zero-based index at which to start extraction.
	 *    A negative index can be used, indicating an offset from the end of the sequence.
	 *    If undefined, slice starts from index 0.
	 * @param {number} [end] Zero-based index before which to end extraction.
	 *    Slice extracts up to but not including end.
	 *    A negative index can be used, indicating an offset from the end of the sequence.
	 *    If undefined, slice extracts through the end of the sequence.
	 * @returns {Array} A new array containing the extracted elements.
	 *
	 * @example
	 * const container = new TabContainer([{id: 1}, {id: 2}, {id: 3}]);
	 * const newContainer = container.slice(1, 2);
	 * // newContainer contains [{id: 2}]
	 */
	slice(start = 0, end = this.length) {
		// Convert negative indices to positive
		start = start < 0
			? Math.max(this.length + start, 0)
			: Math.min(start, this.length);
		end = end < 0
			? Math.max(this.length + end, 0)
			: Math.min(end, this.length);
		// Ensure start is not greater than end
		if (start >= end) {
			return [];
		}
		const sliced = [];
		// Copy elements to the new array
		for (let i = start; i < end && i < this.length; i++) {
			sliced.push(this[i]);
		}
		return sliced;
	}

	/**
	 * Creates a new array with all elements that pass the test implemented by the provided function.
	 *
	 * @param {Function} callback Function to test each element of the array.
	 *    The callback function accepts three arguments:
	 *    - element: The current element being processed in the array
	 *    - index: The index of the current element being processed in the array
	 *    - array: The array filter was called upon
	 * @returns {Array} A new array with the elements that pass the test.
	 *    If no elements pass the test, an empty array will be returned.
	 */
	filter(callback) {
		// Create a new instance of the same class
		const filtered = [];
		// Manually iterate through the array and apply the callback
		for (let i = 0; i < this.length; i++) {
			const element = this[i];
			if (callback(element, i, this)) {
				filtered.push(element);
			}
		}
		return filtered;
	}

	/**
	 * Initializes the `TabContainer` by adding tabs, either from the saved tabs or provided as an argument. Called by the constructor.
	 *
	 * @param {Array|null} [tabs=null] - An optional array of tabs to initialize the container with. If not provided, defaults to null.
	 * @returns {Promise<boolean>} - A promise that resolves to `true` if initialization is successful, otherwise `false`.
	 * @private
	 */
	async _initialize(tabs = null) {
		async function checkAddTabs(context, tabs) {
			if (TabContainer.isValid(tabs, false)) {
				return await context.addTabs(tabs);
			}
			return false;
		}
		const savedTabs = await this.getSavedTabs(false);
		const addedSomething = await checkAddTabs(this, savedTabs) &&
			savedTabs.length > 0;
		if (tabs == null && addedSomething) {
			return true;
		}
		if (await checkAddTabs(this, tabs) || addedSomething) {
			return true;
		}
		return await this.setDefaultTabs();
	}

	/**
	 * Retrieves the saved tabs from the browser's runtime and optionally replaces the current tabs.
	 *
	 * @param {boolean} [replace=true] - A flag indicating whether to replace the current tabs with the retrieved ones. Defaults to `true`.
	 * @returns {Promise<Object|TabContainer>} - A promise that resolves to either the `TabContainer` instance (if `replace` is `true`) or the retrieved saved tabs.
	 */
	async getSavedTabs(replace = true) {
        const res = await BROWSER.storage.sync.get([WHY_KEY]);
        const tabs = res[WHY_KEY];
        /*
		const res = await BROWSER.runtime.sendMessage(
			{ message: { what: "get" } },
		);
        */
		if (replace) {
			await this.replaceTabs(tabs, {
				resetTabs: true,
				removeOrgTabs: true,
				sync: false,
			});
			return this;
		}
		return tabs;
	}

	/**
	 * Sets the default tabs for the `TabContainer` by replacing the current tabs with a predefined set of tabs.
	 *
	 * @returns {Promise<void>} - A promise that resolves once the default tabs are successfully set.
	 */
	async setDefaultTabs() {
		return await this.replaceTabs([
			{ label: "⚡", url: "/lightning" },
			{ label: "Flows", url: "/lightning/app/standard__FlowsApp" },
			{ label: "Users", url: "ManageUsers/home" },
		], {
			resetTabs: true,
			removeOrgTabs: true,
			sync: true,
		});
	}

	/**
	 * Adds a new tab to the `TabContainer` if it is valid and does not already exist.
	 *
	 * @param {Object} tab - The tab object to be added.
	 * @param {boolean} [sync=true] - A flag indicating whether to synchronize the tabs after adding. Defaults to `true`.
	 * @throws {Error} - Throws an error if the tab object is invalid or if the tab already exists.
	 * @returns {Promise<boolean>} - A promise that resolves to `true` if the tab is added and synchronized (if `sync` is `true`), otherwise `true` if not synchronized.
	 */
	async addTab(tab, sync = true) {
		if (!Tab.isValid(tab)) {
            const msg = await translator.translate(["error_invalid_tab",JSON.stringify(tab)]);
			throw new Error(msg);
		}
		if (this.exists(tab)) {
            const msg = await translator.translate(["error_duplicate_tab",JSON.stringify(tab)]);
			throw new Error(msg);
		}
		this.push(Tab.create(tab));
		if (sync) {
			return await this.syncTabs();
		}
		return true;
	}

	/**
	 * Adds multiple tabs to the `TabContainer`. If a tab already exists, it is ignored.
	 *
	 * @param {Array<Object>} tabs - An array of tab objects to be added to the container.
	 * @param {boolean} [sync=true] - A flag indicating whether to synchronize the tabs after adding. Defaults to `true`.
	 * @throws {Error} - Throws an error if any tab (other than duplicates) fails to be added.
	 * @returns {Promise<boolean>} - A promise that resolves to `true` if all tabs were added successfully (excluding duplicates), otherwise `false` if any tab could not be added.
	 */
	async addTabs(tabs, sync = true) {
		//this.push(...tabs);
		if (tabs.length === 0 && sync === false) {
			return true;
		}
		TabContainer.errorOnInvalidTabs(tabs);
		let addedAll = true;
		for (const tab of tabs) {
			try {
				await this.addTab(tab, false);
			} catch (error) {
                const msg = await translator.translate("error_duplicate_tab");
				if (!error.message.startsWith(msg)) {
					addedAll = false; // count duplicates as inserted
					throw error;
				}
			}
		}
		if (sync) {
			await this.syncTabs();
		}
		return addedAll;
	}

	/**
	 * Filters and returns tabs based on whether they are associated with an organization.
	 *
	 * @param {boolean} [getWithOrg=true] - A flag indicating whether to return tabs with an associated organization (`true`) or without (`false`). Defaults to `true`.
	 * @returns {Array<Tab>} - An array of tabs that match the specified organization condition.
	 */
	getTabsWithOrg(getWithOrg = true) {
		return this.filter((tab) => getWithOrg === (tab.org != null));
	}

	/**
	 * Filters and returns tabs based on the specified organization.
	 *
	 * @param {string|null} org - The organization to filter tabs by. If `null`, an error is thrown.
	 * @param {boolean} [match=true] - A flag indicating whether to return tabs that exactly match the specified organization (`true`), or the ones that do not (`false`). Defaults to `true`.
	 * @throws {Error} - Throws an error if the `org` parameter is not specified (`null`).
	 * @returns {Array<Object>} - An array of tabs that match the specified organization condition.
	 */
	getTabsByOrg(org = null, match = true) {
		if (org == null) {
			throw new Error("error_get_with_no_org");
		}
		return this.filter((tab) =>
			tab.org != null &&
            match === (tab.org === org)
		);
	}

	/**
	 * Filters and returns tabs based on the specified tab data (label, url, and organization).
	 *
	 * @param {Object} [param={}] - An object containing the tab data to filter by. The object can include `label`, `url`, and `org` properties. Defaults to an empty object.
	 * @param {string|null} [param.label=null] - The label of the tab to filter by.
	 * @param {string|null} [param.url=null] - The URL of the tab to filter by.
	 * @param {Object|null} [param.org=null] - The organization associated with the tab to filter by.
	 * @param {boolean} [match=true] - A flag indicating whether to return tabs that exactly match the specified tab data (`true`), or those that do not match (`false`). Defaults to `true`.
	 * @returns {Array<Tab>} - An array of tabs that match the specified tab data condition.
	 */
	getTabsByData({ label = null, url = null, org = null } = {}, match = true) {
		if (label == null && url == null) {
			if (org == null) {
				return [];
			} else {
				return this.getTabsByOrg(org, match);
			}
		}
		return this.filter((tb) =>
			match === tb.equals({
				label,
				url,
				org,
			})
		);
	}

	/**
	 * Filters and returns a **single** Tab, based on the specified tab data (label, url, and organization).
	 *
	 * @param {Object} [tab={}] - An object containing the tab data to filter by. The object can include `label`, `url`, and `org` properties. Defaults to an empty object.
	 * @param {string|null} [tab.label=null] - The label of the tab to filter by.
	 * @param {string|null} [tab.url=null] - The URL of the tab to filter by.
	 * @param {Object|null} [tab.org=null] - The organization associated with the tab to filter by.
	 * @throws {Error} - Throws an error if it finds 0 Tabs or more than 1 Tab.
	 * @returns {Tab} - A Tab that matches the specified tab data condition.
	 */
    getSingleTabByData(tab, match = true){
        const matchingTabs = this.getTabsByData(tab, match);
        if(matchingTabs.length === 0)
            throw new Error("Could not find Tab.");
        if(matchingTabs.length > 1)
            throw new Error("Could not discriminate Tab.");
        return matchingTabs[0];
    }

	/**
	 * Finds the index of a tab in the container based on the specified tab data (label, url, and organization).
	 *
	 * @param {Object} [tab={}] - An object containing the tab data to find. The object can include `label`, `url`, and `org` properties. Defaults to an empty object.
	 * @param {string|null} [tab.label=null] - The label of the tab to find.
	 * @param {string|null} [tab.url=null] - The URL of the tab to find.
	 * @param {Object|null} [tab.org=null] - The organization associated with the tab to find.
	 * @throws {Error} - Throws an error if no tab data is provided or if the tab is not found.
	 * @returns {number} - The index of the tab if found.
	 */
	getTabIndex({ label = null, url = null, org = null } = {}) {
		if (label == null && url == null && org == null) {
			throw new Error("error_no_data");
		}
		const index = this.findIndex((tb) =>
			tb.equals({
				label,
				url,
				org,
			})
		);
		if (index < 0) {
			throw new Error("error_tab_not_found");
		}
		return index;
	}

	/**
	 * Checks if a tab with the specified data (label, url, and organization) exists in the container.
	 *
	 * @param {Object} [tab={}] - An object containing the tab data to check for. The object can include `label`, `url`, and `org` properties. Defaults to an empty object.
	 * @param {string|null} [tab.label=null] - The label of the tab to check for.
	 * @param {string|null} [tab.url=null] - The URL of the tab to check for.
	 * @param {Object|null} [tab.org=null] - The organization associated with the tab to check for.
	 * @returns {boolean} - `true` if a tab with the specified data exists, otherwise `false`.
	 */
	exists({ label = null, url = null, org = null } = {}) {
		if (url != null) {
			url = Tab.minifyURL(url);
		}
		if (org != null) {
			org = Tab.extractOrgName(org);
		}
		return this.length !== 0 &&
			this.some((tb) =>
				tb.equals({
					label,
					url,
					org,
				})
			);
	}

	/**
	 * Replace all current tabs
	 * @param {Array<Tab>} newTabs - New array of tabs to replace existing tabs
	 * @param {Object} param1 - An Object containing the followig keys
	 * @param {boolean} [param1.resetTabs=true] - If `true`, resets `this.tabs`.
	 * @param {boolean} [param1.removeOrgTabs=false] - This parameter changes its function based on the value of resetTabs. In any case, if `true`, removes all org-specific Tabs
	 * When `resetTabs=true` and `removeOrgTabs=false`, removes only non-org-specific Tabs (Tabs with `org == null`), sparing org-specific Tabs.
	 * When `resetTabs=false` and `removeOrgTabs=false`, does nothing.
     * @returns {Promise<boolean>} - A Promise stating whether the operation was successful
	 *
	 * @example
	 * // Remove all tabs
	 * replaceTabs(null, true, true);
	 * replaceTabs([], true, true);
	 *
	 * @example
	 * // Remove all org-specific tabs
	 * replaceTabs(null, false, true);
	 * replaceTabs([], false, true);
	 *
	 * @example
	 * // DEFAULT: Keep only org-specific tabs
	 * replaceTabs(null);
	 * replaceTabs([]);
	 * replaceTabs(null, true);
	 * replaceTabs([], true);
	 * replaceTabs(null, true, false);
	 * replaceTabs([], true, false);
	 *
	 * @example
	 * // Remove all tabs and add new ones
	 * replaceTabs([{ label: "a", url: "a", org: "OrgA" }], true, true);
	 *
	 * @example
	 * // DEFAULT: Keep org-specific tabs and add new ones
	 * replaceTabs([{ label: "a", url: "a", org: "OrgA" }, { label: "b", url: "b" }]);
	 * replaceTabs([{ label: "a", url: "a", org: "OrgA" }, { label: "b", url: "b" }], true);
	 * replaceTabs([{ label: "a", url: "a", org: "OrgA" }, { label: "b", url: "b" }], true, false);
	 *
	 * @example
	 * // Keep all tabs and add new ones
	 * replaceTabs([{ label: "a", url: "a", org: "OrgA" }], false);
	 * replaceTabs([{ label: "a", url: "a", org: "OrgA" }], false, false);
	 *
	 * @example
	 * // Remove org-specific tabs and add new ones
	 * replaceTabs([{ label: "a", url: "a", org: "OrgA" }], false, true);
	 */
	async replaceTabs(newTabs = [], {
		resetTabs = true,
		removeOrgTabs = false,
		sync = true,
		keepTabsNotThisOrg = null,
	} = {}) {
		if (resetTabs || removeOrgTabs) {
			this.splice(
				0,
				this.length,
				...this.filter((tab) => {
					// If resetTabs, clear existing tabs
					if (resetTabs) {
						// if removeOrgTabs, clear existing tabs and existing tabs with an org set as well
						// else, clear existing tabs which do not have an org set
						if (!removeOrgTabs) {
							return tab.org != null;
						} else if (keepTabsNotThisOrg != null) {
							return tab.org != null &&
								tab.org !== keepTabsNotThisOrg;
							// if keepTabsNotThisOrg, clear existing tabs and existing tabs with an org set but not matching the keepTabsNotThisOrg string
						} else {
							// else, clear existing tabs
							return false;
						}
					} else if (removeOrgTabs) {
						// if keepTabsNotThisOrg, remove the org tabs which do not match the keepTabsNotThisOrg string
						// else, keep only non-org-specific tabs
						return tab.org == null ||
							(keepTabsNotThisOrg != null &&
								tab.org !== keepTabsNotThisOrg);
					}
				}),
			);
		}
		// Add new tabs and sync them
		return await this.addTabs(newTabs, sync);
	}

	/**
	 * Converts the `TabContainer` instance to a JSON representation.
	 *
	 * @returns {Object} - A JSON object representing the `TabContainer` instance.
	 */
	toJSON() {
		return TabContainer.toJSON(this);
	}

	/**
	 * Returns a string representation of the `TabContainer` instance.
	 *
	 * @returns {string} - A string representing the `TabContainer` instance.
	 */
	toString() {
		return TabContainer.toString(this);
	}

	/**
	 * Import tabs from JSON
	 * @param {string} jsonString - JSON string of tabs
	 * @param {boolean} [resetTabs=false] - Whether the imported array should overwrite the currently saved tabs
	 * @param {boolean} [preserveOtherOrg=true] - Whether the org-specific tabs should be preserved
	 * @returns {number} - Number of tabs successfully imported
	 */
	async importTabs(jsonString, resetTabs = false, preserveOtherOrg = true) {
		const imported = JSON.parse(jsonString);
		TabContainer.errorOnInvalidTabs(imported);
		const backupTabs = [...this];
		try {
			if (
				await this.replaceTabs(imported, {
					resetTabs,
					removeOrgTabs: !preserveOtherOrg,
				})
			) {
				return imported.length;
			}
		} catch (error) {
			this.length = 0;
			this.push(...backupTabs);
			throw error;
		}
		return 0;
	}

	/**
	 * Synchronizes the tabs in the `TabContainer`. Optionally replaces the current tabs before synchronization.
	 *
	 * @param {Array|null} [tabs=null] - An optional array of tabs to replace the current tabs before synchronization. If not provided, the current tabs are used.
	 * @returns {Promise<boolean>} - A promise that resolves to `true` if the synchronization is successful, otherwise `false`.
	 */
	async syncTabs(tabs = null) {
		// replace tabs already checks the tabs
		if (tabs != null && !await this.replaceTabs(tabs, { sync: false })) {
			return false;
		}
		return await TabContainer._syncTabs(tabs ?? this);
	}

	/**
	 * Synchronizes the specified tabs by sending them to the browser's runtime.
	 *
	 * @param {Array|TabContainer|null} [tabs=null] - The tabs to synchronize. If `null`, synchronization is not possible.
	 * @throws {Error} - Throws an error if `tabs` is `null` or if there is an issue with the runtime message.
	 * @returns {Promise<boolean>} - A promise that resolves to `true` if the synchronization is successful.
	 * @private
	 */
<<<<<<< HEAD
	static async _syncTabs(inputTabs = null) {
		if (inputTabs == null) {
            const msg = await translator.translate("error_sync_nothing");
			throw new Error(msg);
=======
	static async _syncTabs(tabs = null) {
		if (tabs == null) {
			throw new Error("Cannot sync null tabs!");
>>>>>>> 99fdfa8d
		}
        const set = {};
        set[WHY_KEY] = TabContainer.toJSON(tabs);
        await BROWSER.storage.sync.set(set);
		if (BROWSER.runtime.lastError) {
			throw new Error(BROWSER.runtime.lastError);
		}
		return true;
	}

	/**
	 * Validates an array of tabs, throwing an error if any tab is invalid or if the provided data is not a valid array.
	 *
	 * @param {Array|null} [tabs=null] - The array of tabs to validate.
	 * @throws {Error} - Throws an error if the array is invalid or if any tab in the array is not valid.
	 */
	static errorOnInvalidTabs(tabs = null) {
		if (!TabContainer.isValid(tabs, false)) {
			throw new Error("error_no_array", tabs);
		}
		let invalidTab = null;
		for (const tab of tabs) {
			if (!Tab.isValid(tab)) {
				invalidTab = tab;
				break;
			}
		}
		if (invalidTab != null) {
			throw new Error([
                "error_tabcont_invalid_tabs",
                JSON.stringify(invalidTab),
                "tab_explain"
            ]);
		}
	}

	/**
	 * Validates if the provided data is a valid array of tabs. Optionally checks if each tab in the array is valid.
	 *
	 * @param {Array|null} tabs - The array of tabs to validate.
	 * @param {boolean} [strict=true] - A flag that, when `true`, also checks if each individual tab in the array is valid. Defaults to `true`.
	 * @returns {boolean} - `true` if the tabs are valid (and all tabs are valid if `strict` is `true`), otherwise `false`.
	 */
	static isValid(tabs, strict = true) {
		const basicCheck = tabs != null && Array.isArray(tabs);
		if (!strict || !basicCheck) {
			return basicCheck;
		}
		const tabValidResults = tabs.map((tab) => Tab.isValid(tab));
		return tabValidResults.every(Boolean);
	}

	/**
	 * Converts an array of tabs to a JSON representation. Validates the tabs before conversion.
	 *
	 * @param {Array} tabs - The array of tabs to convert to JSON.
	 * @throws {Error} - Throws an error if the provided tabs are invalid.
	 * @returns {Array<Object>} - A JSON array representing the valid tabs.
	 */
	static toJSON(tabs) {
		TabContainer.errorOnInvalidTabs(tabs);
		const validArray = TabContainer.isValid(tabs) ? tabs : Array.from(tabs);
		const resultJson = [];
		for (const tab of validArray) {
			let pushTab;
			if (Tab.isTab(tab)) {
				pushTab = tab;
			} else {
				try {
					pushTab = Tab.create(tab);
				} catch (_) {
					// do not add a failing tab to the JSON
					continue;
				}
			}
			resultJson.push(pushTab.toJSON());
		}
		return resultJson;
	}

	/**
	 * Converts an array of tabs to a string representation. Validates the tabs before conversion.
	 *
	 * @param {Array} tabs - The array of tabs to convert to a string.
	 * @throws {Error} - Throws an error if the provided tabs are invalid.
	 * @returns {string} - A string representation of the valid tabs.
	 */
	static toString(tabs) {
		TabContainer.errorOnInvalidTabs(tabs);
		return `[\n${tabs.map((tab) => tab.toString()).join(",\n")}\n]`;
	}

	/**
	 * Creates a new TabContainer with the results of calling a provided function for every element.
	 *
	 * @param {Function} callback Function that produces an element of the new TabContainer.
	 *    The callback function accepts three arguments:
	 *    - currentValue: The current element being processed
	 *    - index: The index of the current element being processed
	 *    - array: The TabContainer map was called upon
	 * @returns {Array} A new Array with each element being the result of the callback function.
	 */
	map(callback) {
		// Create a new instance of TabContainer
		const mapped = [];
		// Manually iterate and apply the callback
		for (let i = 0; i < this.length; i++) {
			mapped[i] = callback(this[i], i, this);
		}
		return mapped;
	}

    async getMatchingTab(label = null, url = null){
		if (url == null) {
            const msg = await translator.translate("error_no_url");
			throw new Error(msg);
		}
		const matchingTabs = this.getTabsByData({ label, url });
		if (matchingTabs.length === 0) {
            const msg = await translator.translate("error_no_matching_tab");
			throw new Error(msg);
		}
		const matchTab = matchingTabs[0];
		if (label == null) {
			if (matchingTabs.length > 1) {
                const msg = await translator.translate("error_many_matching_tab");
                throw new Error(msg);
			}
		}
        return matchTab;
    }

	/**
	 * Moves a tab to a new position in the `TabContainer`. The tab can be moved to the beginning or end of the container, or just to an adjacent position.
	 *
	 * @param {Object} [tab={ label: null, url: null }] - The tab data used to identify the tab to move. The object can include `label` and `url` properties.
	 * @param {string|null} [tab.label=null] - The label of the tab to move.
	 * @param {string|null} [tab.url=null] - The URL of the tab to move.
	 * @param {Object} [options={ moveBefore: true, fullMovement: false }] - Options for the movement behavior.
	 * @param {boolean} [options.moveBefore=true] - A flag indicating whether to move the tab before the current one (`true`) or after (`false`).
	 * @param {boolean} [options.fullMovement=false] - A flag indicating whether to move the tab to the start or end of the container (`true`), or just to an adjacent position (`false`).
	 * @throws {Error} - Throws an error if no matching tab is found, if more than one matching tab is found, or if no valid `url` is provided.
	 * @returns {Promise<number>} - A promise that resolves to the new index of the moved tab.
	 *
	 * @example
	 * for this example, we'll collapse miniURL and tabTitle into a single string and simply look at tabs as strings.
	 * tabs = ["a", "b", "c", "d", "e"]
	 *
	 * moveTab("c") || moveTab("c",true) || moveTab("c",true,false)
	 * ==> tabs = ["a", "c", "b", "d", "e"]
	 *
	 * moveTab("c",false) || moveTab("c",false,false)
	 * ==> tabs = ["a", "b", "d", "c", "e"]
	 *
	 * moveTab("c",true,true)
	 * ==> tabs = ["c", "a", "b", "d", "e"]
	 *
	 * moveTab("c",false,true)
	 * ==> tabs = ["a", "b", "d", "e", "c"]
	 */
	async moveTab(
		{ label = null, url = null } = {},
		{ moveBefore = true, fullMovement = false } = {},
	) {
        /*
		if (url == null) {
            const msg = await translator.translate("error_no_url");
			throw new Error(msg);
		}
		const matchingTabs = this.getTabsByData({ label, url });
		if (matchingTabs.length === 0) {
            const msg = await translator.translate("error_no_matching_tab");
			throw new Error(msg);
		}
		const matchTab = matchingTabs[0];
		if (label == null) {
			if (matchingTabs.length > 1) {
                const msg = await translator.translate("error_many_matching_tab");
                throw new Error(msg);
			}
			label = matchTab.label;
		}
        */
        const matchTab = await this.getMatchingTab(label, url)
		if (label == null) {
			label = matchTab.label;
		}
		const index = this.getTabIndex({ label, url });
		const [tab] = this.splice(index, 1);
		let newIndex;
		if (fullMovement) {
			if (moveBefore) {
				this.unshift(tab);
				newIndex = 0;
			} else {
				this.push(tab);
				newIndex = this.length - 1;
			}
		} else {
			newIndex = moveBefore
				? Math.max(0, index - 1)
				: Math.min(this.length, index + 1);
			// from newIndex, remove 0 tabs and insert `tab` in their place
			this.splice(newIndex, 0, tab);
		}
		await this.syncTabs();
		return newIndex;
	}

	/**
	 * Remove all tabs matching the label, url and org (based on the passed data)
	 *
	 * @param {Object} tab - an Object containing the following parameters to match a Tab to remove
	 * @param {string} tab.label - the label of the Tab to remove
	 * @param {string} tab.url - the url of the Tab to remove
	 * @param {string} tab.org - the org of the Tab to remove
	 * @returns {boolean} - Whether a tab was removed
	 */
	async remove(tab = { label: null, url: null, org: null }) {
		if (tab.label == null && tab.url == null && tab.org == null) {
            const msg = await translator.translate("error_no_data");
			throw new Error(msg);
		}
		const index = this.getTabIndex(tab);
		const initialLength = this.length;
		this.splice(index, 1);
		if(!await this.syncTabs())
            return false;
		return this.length < initialLength;
	}

	/**
	 * Removes all tabs except the specified one, and optionally removes tabs before or after the specified tab.
	 *
	 * @param {Object} [tab={ label: null, url: null }] - The tab data used to identify the tab to keep. The object can include `label` and `url` properties.
	 * @param {string|null} [tab.label=null] - The label of the tab to keep.
	 * @param {string|null} [tab.url=null] - The URL of the tab to keep.
	 * @param {Object} [options={ removeBefore: null }] - Options for removing tabs.
	 * @param {boolean|null} [options.removeBefore=null] - A flag indicating whether to remove tabs before (`true`), after (`false`), or no tabs (`null`).
	 * @throws {Error} - Throws an error if no matching tab is found, if more than one matching tab is found, or if no valid `url` is provided.
	 * @returns {Promise<boolean>} - A promise that resolves to `true` if the tabs are successfully synchronized after removal.
	 *
	 * @example
	 * for this example, we'll collapse miniURL and tabTitle into a single string and simply look at tabs as strings.
	 * tabs = ["a", "b", "c"]
	 *
	 * removeOtherTabs("b") || removeOtherTabs("b",null) ==> tabs = ["b"]
	 * removeOtherTabs("b",true) ==> tabs = ["b", "c"]
	 * removeOtherTabs("b",false) ==> tabs = ["a", "b"]
	 */
	async removeOtherTabs(
		{ label = null, url = null } = {},
		{ removeBefore = null } = {},
	) {
        /*
		if (url == null) {
			throw new Error("Cannot identify Tab.");
		}
		const matchingTabs = this.getTabsByData({ label, url });
		if (matchingTabs.length === 0) {
			throw new Error("This is not a saved tab!");
		}
		const matchTab = matchingTabs[0];
		if (label == null) {
			if (matchingTabs.length > 1) {
				throw new Error("Found more than 1 matching Tab.");
			}
			label = matchTab.label;
		}
        */
        const matchTab = await this.getMatchingTab(label, url)
		if (label == null) {
			label = matchTab.label;
		}
		// remove all tabs but this one
		if (removeBefore == null) {
			return await this.syncTabs([matchTab]);
		}
		const index = this.getTabIndex({ label, url });
		removeBefore
			? this.splice(0, index)
			: this.splice(index + 1, this.length);
		return await this.syncTabs();
	}

	/**
	 * changed to async and not aligned anything
	 */
	/*
    static async removeDuplicates(tabs) {
        if (!TabContainer.isValid(tabs, false)) {
            throw new Error("Cannot remove duplicates from an invalid container.");
        }

        // make sure we have Tabs
        //tabs = await Promise.all(
            //tabs.map(tab =>
                //Tab.create(tab)
            //)
        //);


        // all elements of the array are Tabs
        const uniqueTabs = new Map();
        tabs.forEach(tab => {
            //const key = tab.hashCode();
            const key = JSON.stringify(tab);
            if (!uniqueTabs.has(key)) {
                uniqueTabs.set(key, tab);
            }
        });

        return new TabContainer(
            Array.from(uniqueTabs.values()),
            _tabContainerSecret,
        );
    }
    */

	/*
    isEmpty(){
      return this.length === 0;
    }

    isNotEmpty(){
      return !this.isEmpty();
    }
  */
}<|MERGE_RESOLUTION|>--- conflicted
+++ resolved
@@ -1,14 +1,10 @@
-<<<<<<< HEAD
-import Tab from "./tab.js";
-import { ensureTranslatorAvailability } from "/translator.js";
-let translator = null;
-=======
 import { 
     BROWSER,
     WHY_KEY,
 } from "/constants.js"
-import Tab from "/tab.js";
->>>>>>> 99fdfa8d
+import Tab from "./tab.js";
+import { ensureTranslatorAvailability } from "/translator.js";
+let translator = null;
 
 const _tabContainerSecret = Symbol("tabContainerSecret");
 
@@ -596,16 +592,10 @@
 	 * @returns {Promise<boolean>} - A promise that resolves to `true` if the synchronization is successful.
 	 * @private
 	 */
-<<<<<<< HEAD
-	static async _syncTabs(inputTabs = null) {
-		if (inputTabs == null) {
-            const msg = await translator.translate("error_sync_nothing");
-			throw new Error(msg);
-=======
 	static async _syncTabs(tabs = null) {
 		if (tabs == null) {
-			throw new Error("Cannot sync null tabs!");
->>>>>>> 99fdfa8d
+      const msg = await translator.translate("error_sync_nothing");
+			throw new Error(msg);
 		}
         const set = {};
         set[WHY_KEY] = TabContainer.toJSON(tabs);
