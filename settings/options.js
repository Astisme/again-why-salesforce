--- conflicted
+++ resolved
@@ -1219,7 +1219,6 @@
 			setCurrentChoice(choice);
 		}
 	}
-<<<<<<< HEAD
 	/**
 	 * Gathers all UI element references needed for tab styling based on the key type.
 	 * @param {string} key - Tab style key determining which resource set to use
@@ -1302,78 +1301,6 @@
 			const {
 				buttons,
 				lists,
-=======
-	// gather correct resources
-	const isGeneric = key === GENERIC_TAB_STYLE_KEY;
-	const allInputs = isGeneric ? allGenericInputs : allOrgInputs;
-	const allDecorations = isGeneric
-		? allGenericDecorations
-		: allOrgDecorations;
-	const allInactiveDecorations = isGeneric
-		? allInactiveGenericDecorations
-		: allInactiveOrgDecorations;
-	const allActiveDecorations = isGeneric
-		? allActiveGenericDecorations
-		: allActiveOrgDecorations;
-	const btn_inactive_available = isGeneric
-		? btn_inactive_generic_available
-		: btn_inactive_org_available;
-	const btn_inactive_chosen = isGeneric
-		? btn_inactive_generic_chosen
-		: btn_inactive_org_chosen;
-	const btn_active_available = isGeneric
-		? btn_active_generic_available
-		: btn_active_org_available;
-	const btn_active_chosen = isGeneric
-		? btn_active_generic_chosen
-		: btn_active_org_chosen;
-	const ul_inactive_decoration_available = isGeneric
-		? ul_inactive_generic_decoration_available
-		: ul_inactive_org_decoration_available;
-	const ul_inactive_decoration_chosen = isGeneric
-		? ul_inactive_generic_decoration_chosen
-		: ul_inactive_org_decoration_chosen;
-	const ul_active_decoration_available = isGeneric
-		? ul_active_generic_decoration_available
-		: ul_active_org_decoration_available;
-	const ul_active_decoration_chosen = isGeneric
-		? ul_active_generic_decoration_chosen
-		: ul_active_org_decoration_chosen;
-	const tabPreview = isGeneric ? tabGenericPreview : tabOrgPreview;
-	// create event listeners
-	tabPreview.classList.remove(hidden);
-	allInputs.forEach((el) =>
-		el.addEventListener("change", (e) => saveTabOptions(e, key))
-	);
-	allDecorations.forEach((el) => el.addEventListener("click", flipSelected));
-	// move to available
-	btn_inactive_available.addEventListener(
-		"click",
-		() =>
-			moveSelectedDecorationsTo(
-				ul_inactive_decoration_available,
-				allInactiveDecorations,
-				false,
-				key,
-			),
-	);
-	btn_active_available.addEventListener(
-		"click",
-		() =>
-			moveSelectedDecorationsTo(
-				ul_active_decoration_available,
-				allActiveDecorations,
-				false,
-				key,
-			),
-	);
-	// move to chosen
-	btn_inactive_chosen.addEventListener(
-		"click",
-		() =>
-			moveSelectedDecorationsTo(
-				ul_inactive_decoration_chosen,
->>>>>>> 7a2fc6db
 				allInactiveDecorations,
 				allActiveDecorations,
 			} = resources;
