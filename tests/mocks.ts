// deno-lint-ignore-file no-explicit-any
import Tab from "/tab.js";
const WHY_KEY = "againWhySalesforce";
const LOCALE_KEY = "_locale";
const SETTINGS_KEY = "settings";
const USER_LANGUAGE = "picked-language";
<<<<<<< HEAD
import manifest from "/manifest/template-manifest.json" with { type: "json" };
=======
const PERSIST_SORT = "persist_sort";
>>>>>>> 7a2fc6db

export interface MockStorage {
	tabs: Tab[];
	settings: object[];
}
// Mock browser APIs
export const mockStorage: MockStorage = {
	tabs: [],
	settings: [],
};

export interface InternalMessage {
	what: string;
	url?: string;
	set?: any;
	key?: string;
	keys?: string | string[];
}

mockStorage.settings.push({ enabled: "fr", id: USER_LANGUAGE });

type ContextMenuClickInfo = {
	menuItemId: string;
	[key: string]: any; // optional: to match full API structure
};

type BrowserTab = {
	id: number;
	url: string;
	active: boolean;
	currentWindow: boolean;
};

type Command = {
	name: string;
	description?: string;
	shortcut?: string;
	[key: string]: any;
};
type ContextMenu = {
	name: string;
};
type Cookie = {
	domain: string;
	name: string;
};

type OnClickedCallback = (info: ContextMenuClickInfo, tab: BrowserTab) => void;
type OnStartupCallback = () => void;
type OnInstalledCallback = (
	details: { reason: string; [key: string]: any },
) => void;
type OnActivatedCallback = (
	activeInfo: { tabId: number; windowId: number },
) => void;
type OnFocusChangedCallback = (windowId: number) => void;
type OnMessageCallback = (
	message: any,
	sender: string,
	sendResponse: (response?: any) => void,
) => boolean | void;
type OnCommandCallback = (command: string) => void;

export const mockBrowser = {
	storage: {
		sync: {
			get: (keys: string[], callback): Promise<object> => {
				const makeResponse = () => {
					const response = {};
					keys.forEach((key) => {
						if (key === WHY_KEY) {
							response[WHY_KEY] = mockStorage.tabs;
						} else {
							response[key] = mockStorage[key];
						}
					});
					return response;
				};
				if (callback == null) {
					return new Promise((resolve, _) => {
						resolve(makeResponse());
					});
				}
				callback(makeResponse());
			},
			// deno-lint-ignore require-await
			set: async (data: { tabs: any[] }): Promise<boolean> => {
				if (data[WHY_KEY]) {
					mockStorage.tabs = data[WHY_KEY];
				} else if (data[LOCALE_KEY]) {
					mockStorage[LOCALE_KEY] = data[LOCALE_KEY];
				} else if (data[SETTINGS_KEY]) {
					mockStorage[SETTINGS_KEY] = data[SETTINGS_KEY];
				}
				return true;
			},
		},
		onChanged: {
			addListener: () => {},
		},
	},
	runtime: {
		sendMessage: (
			message: InternalMessage,
			callback?: (response?: any) => void,
		): Promise<any> | undefined => {
			// Clear any previous errors
			delete (chrome.runtime as any).lastError;
			const setError = (message: string) =>
				(chrome.runtime as any).lastError = message;

			let response: any;
			switch (message.what) {
				case "get":
					if (message.key != null) {
						response = mockStorage[message.key];
					} else {
						setError("Missing get key");
					}
					break;
				case "set":
					if (message.key != null && message.set != null) {
						mockStorage[message.key] = message.set;
						response = true;
					} else {
						setError("Set data is missing");
					}
					break;
				//case "get-language":
				case "get-sf-language":
					response = "en";
					break;
				case "get-settings":
<<<<<<< HEAD
				case "get-style-settings":
					const settings = mockStorage[message.key ?? SETTINGS_KEY];
					if (message.keys == null || settings == null) {
						response = settings;
					} else {
						if (!Array.isArray(message.keys)) {
							message.keys = [message.keys];
						}
						const requestedSettings = settings.filter((setting) =>
							message.keys.includes(setting.id)
						);
						response = message.keys.length > 1
							? requestedSettings
							: requestedSettings[0];
=======
					switch (message.keys) {
						case USER_LANGUAGE:
							response = language;
							break;
						case PERSIST_SORT:
							response = null;
							break;
						default:
							setError(
								`Unknown message keys for ${message.what}: ${message.keys}`,
							);
							break;
>>>>>>> 7a2fc6db
					}
					break;
				case "echo":
					response = message.echo;
					break;
				default:
					setError(`Unknown message type ${message.what}`);
					break;
			}
			if (callback) {
				callback(response);
				return;
			}
			return response;
		},
		onMessage: {
			_listeners: [] as OnMessageCallback[],
			addListener(callback: OnMessageCallback): void {
				this._listeners.push(callback);
			},
			triggerMessage(
				message: any,
				sender: string = "",
				sendResponse: (response?: any) => void = () => {},
			): void {
				this._listeners.forEach((listener) =>
					listener(message, sender, sendResponse)
				);
			},
		},
		getURL: (path: string): string => {
			return path;
		},
		getManifest: (): object => {
			return manifest;
		},
		onStartup: {
			_listeners: [] as OnStartupCallback[],
			addListener(callback: OnStartupCallback): void {
				this._listeners.push(callback);
			},
			triggerStartup(): void {
				this._listeners.forEach((listener) => listener());
			},
		},
		onInstalled: {
			_listeners: [] as OnInstalledCallback[],
			addListener(callback: OnInstalledCallback): void {
				this._listeners.push(callback);
			},
			triggerInstalled(
				details: { reason: string; [key: string]: any },
			): void {
				this._listeners.forEach((listener) => listener(details));
			},
		},
	},
	i18n: {
		getMessage: (_: string): string => {
			return "Again, Why Salesforce";
		},
	},
	contextMenus: {
		onClicked: {
			_listeners: [] as OnClickedCallback[],
			addListener(callback: OnClickedCallback): void {
				this._listeners.push(callback);
			},
			triggerClick(info: ContextMenuClickInfo, tab: BrowserTab): void {
				this._listeners.forEach((listener) => listener(info, tab));
			},
		},
		_contextMenus: [] as ContextMenu[],
		removeAll(): void {
			this._contextMenus = [] as ContextMenu[];
		},
		create(cm: ContextMenu): void {
			this._contextMenus.push(cm);
		},
	},
	tabs: {
		onActivated: {
			_listeners: [] as OnActivatedCallback[],
			addListener(callback: OnActivatedCallback): void {
				this._listeners.push(callback);
			},
			triggerActivated(
				activeInfo: { tabId: number; windowId: number },
			): void {
				this._listeners.forEach((listener) => listener(activeInfo));
			},
		},
		_mockBrowserTabs: [] as BrowserTab[],
		// Allows you to set mock tab data in tests
		setMockBrowserTabs(tabs: BrowserTab[]): void {
			this._mockBrowserTabs = tabs;
		},
		query(queryInfo: Partial<BrowserTab>): Promise<BrowserTab[]> {
			const result = this._mockBrowserTabs.filter((tab) => {
				return Object.entries(queryInfo).every(([key, value]) =>
					tab[key as keyof BrowserTab] === value
				);
			});
			return Promise.resolve(result);
		},
		sendMessage(
			tabId: number,
			message: Message,
			options?: any,
		): Promise<any> {
			return new Promise((resolve, reject) => {
				resolve(true);
			});
		},
	},
	windows: {
		onFocusChanged: {
			_listeners: [] as OnFocusChangedCallback[],
			addListener(callback: OnFocusChangedCallback): void {
				this._listeners.push(callback);
			},
			triggerFocusChanged(windowId: number): void {
				this._listeners.forEach((listener) => listener(windowId));
			},
		},
	},
	commands: {
		onCommand: {
			_listeners: [] as OnCommandCallback[],
			addListener(callback: OnCommandCallback): void {
				this._listeners.push(callback);
			},
			triggerCommand(command: string): void {
				this._listeners.forEach((listener) => listener(command));
			},
		},
		_mockCommands: [] as Command[],
		// Allows you to define the available commands in tests
		setMockCommands(commands: Command[]): void {
			this._mockCommands = commands;
		},
		getAll(): Promise<Command[]> {
			return Promise.resolve(this._mockCommands);
		},
	},
	action: {
		_popupMap: new Map<number | undefined, string>(),
		setPopup(details: { tabId?: number; popup: string }): Promise<void> {
			this._popupMap.set(details.tabId, details.popup);
			return Promise.resolve();
		},
		// Optional helper for testing: get the popup set for a tab
		getPopup(tabId?: number): string | undefined {
			return this._popupMap.get(tabId);
		},
	},
	cookies: {
		_cookies: [] as Cookie[],
		getAll(which: Cookie): Promise<Cookie[]> {
			return Promise.resolve(
				this._cookies.filter((c: Cookie) =>
					c.domain === which.domain && c.name === which.name
				),
			);
		},
	},
};

declare global {
	var chrome: typeof mockBrowser;
	var browser: typeof mockBrowser;
}

// Setup global objects that extension code expects
globalThis.chrome = mockBrowser as any;
globalThis.browser = mockBrowser as any;

const mockElements = [
	{ getAttribute: () => "hello", textContent: "thiswillbeoverwritten" },
	{
		getAttribute: () => "goodbye+-+title",
		textContent: "thisiskept",
		title: "thiswillbeoverwritten",
	},
	{
		getAttribute: () => "weather+-+title+-+textContent",
		textContent: "thiswillbeoverwritten",
		title: "thiswillbeoverwritten",
	},
];
globalThis.document = {
	querySelectorAll: () => mockElements,
};

// Make global variables available
globalThis.BROWSER = mockBrowser;
// Mock translations object
export const translations = {
	"en": {
		"hello": {
			"message": "Hello",
		},
		"goodbye": {
			"message": "Goodbye",
		},
		"weather": {
			"message": "Weather",
		},
		"world": {
			"message": "$hello World",
		},
		"error_missing_key": {
			"message": "Key not found anywhere",
		},
	},
	"fr": {
		"hello": {
			"message": "Bonjour",
		},
		// goodbye is missing to test missing key default to english
		"weather": {
			"message": "Météo",
		},
		"world": {
			"message": "$hello Monde",
		},
	},
};

const og_fetch = fetch;

globalThis.fetch = (path) => ({
	json: () => {
		// extract from `/_locales/${language}/messages.json`
		const language = path.substring(
			"/_locales/".length,
			path.length - "/messages.json".length,
		);
		if (language != null && language !== "") {
			return translations[language];
		} else {
			return og_fetch(path)
				.then((res) => res.json());
		}
	},
});<|MERGE_RESOLUTION|>--- conflicted
+++ resolved
@@ -4,11 +4,8 @@
 const LOCALE_KEY = "_locale";
 const SETTINGS_KEY = "settings";
 const USER_LANGUAGE = "picked-language";
-<<<<<<< HEAD
 import manifest from "/manifest/template-manifest.json" with { type: "json" };
-=======
 const PERSIST_SORT = "persist_sort";
->>>>>>> 7a2fc6db
 
 export interface MockStorage {
 	tabs: Tab[];
@@ -142,7 +139,20 @@
 					response = "en";
 					break;
 				case "get-settings":
-<<<<<<< HEAD
+					switch (message.keys) {
+						case USER_LANGUAGE:
+							response = language;
+							break;
+						case PERSIST_SORT:
+							response = null;
+							break;
+						default:
+							setError(
+								`Unknown message keys for ${message.what}: ${message.keys}`,
+							);
+							break;
+					}
+					break;
 				case "get-style-settings":
 					const settings = mockStorage[message.key ?? SETTINGS_KEY];
 					if (message.keys == null || settings == null) {
@@ -157,20 +167,6 @@
 						response = message.keys.length > 1
 							? requestedSettings
 							: requestedSettings[0];
-=======
-					switch (message.keys) {
-						case USER_LANGUAGE:
-							response = language;
-							break;
-						case PERSIST_SORT:
-							response = null;
-							break;
-						default:
-							setError(
-								`Unknown message keys for ${message.what}: ${message.keys}`,
-							);
-							break;
->>>>>>> 7a2fc6db
 					}
 					break;
 				case "echo":
