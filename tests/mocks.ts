--- conflicted
+++ resolved
@@ -59,11 +59,7 @@
 		sendMessage: (
 			message: InternalMessage,
 			callback?: (response?: any) => void,
-<<<<<<< HEAD
 		): Promise<any> | undefined => {
-=======
-		): Promise<any> => {
->>>>>>> c0e4363f
 			// Clear any previous errors
 			delete (chrome.runtime as any).lastError;
 			const setError = (message: string) =>
@@ -115,13 +111,10 @@
 		getURL: (path: string): string => {
 			return path;
 		},
-<<<<<<< HEAD
     getManifest: (): object => {
       return {
       };
     },
-=======
->>>>>>> c0e4363f
 	},
 	i18n: {
 		getMessage: (_: string): string => {
