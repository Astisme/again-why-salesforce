--- conflicted
+++ resolved
@@ -81,18 +81,10 @@
 				keys.forEach((key) => {
 					response[key] = mockStorage[key];
 				});
-<<<<<<< HEAD
 				if (callback == null) {
 					return Promise.resolve(response));
 				}
 				return callback(response);
-			},
-			set: (data: object, callback): Promise<boolean> => {
-				Object.assign(mockStorage, data);
-				if (callback == null) {
-					return Promise.resolve(true));
-=======
-				return Promise.resolve(response);
 			},
 			// deno-lint-ignore require-await
 			set: async (data: { tabs: any[] }): Promise<boolean> => {
@@ -102,9 +94,7 @@
 					mockStorage[LOCALE_KEY] = data[LOCALE_KEY];
 				} else if (data[SETTINGS_KEY]) {
 					mockStorage[SETTINGS_KEY] = data[SETTINGS_KEY];
->>>>>>> b05564db
-				}
-				return callback(true);
+        }
 			},
 		},
 		onChanged: {
