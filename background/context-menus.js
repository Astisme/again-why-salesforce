"use strict";
import {
	BROWSER,
	CONTEXT_MENU_PATTERNS,
	CONTEXT_MENU_PATTERNS_REGEX,
	FRAME_PATTERNS,
} from "/constants.js";
import Tab from "/tab.js";
import { ensureTranslatorAvailability } from "/translator.js";
import { bg_getCurrentBrowserTab, bg_notify, exportHandler } from "./utils.js";
import { bg_getSalesforceLanguage } from "./background.js";

let translator = null;

let areMenuItemsVisible = false;

const menuItemsOriginal = [
	{
		id: "open-other-org",
		title: "cxm_open_other_org",
		contexts: ["link", "page", "frame"],
	},

	{ id: "update", title: "✏️ Update Tab", contexts: ["link"] },
	{
		id: "update-org",
		title: "📌 Toggle Org",
		contexts: ["link"],
		parentId: "update",
	},
	{
		id: "update-tab",
		title: "🧹 Other Updates",
		contexts: ["link"],
		parentId: "update",
	},

<<<<<<< HEAD
	{ id: "move", title: "cxm_move", contexts: ["link"] },
=======
	{ id: "move", title: "🧭 Move Tab", contexts: ["link"] },
>>>>>>> 99fdfa8d
	{
		id: "move-first",
		title: "cxm_move_first",
		contexts: ["link"],
		parentId: "move",
	},
	{
		id: "move-left",
		title: "cxm_move_left",
		contexts: ["link"],
		parentId: "move",
	},
	{
		id: "move-right",
		title: "cxm_move_right",
		contexts: ["link"],
		parentId: "move",
	},
	{
		id: "move-last",
		title: "cxm_move_last",
		contexts: ["link"],
		parentId: "move",
	},

<<<<<<< HEAD
	{ id: "remove", title: "cxm_remove", contexts: ["link"] },
	{
		id: "remove-tab",
		title: "cxm_remove_tab",
=======
	{ id: "remove", title: "💥 Remove Tab(s)", contexts: ["link"] },
	{
		id: "remove-tab",
		title: "1️⃣ This taT",
>>>>>>> 99fdfa8d
		contexts: ["link"],
		parentId: "remove",
	},
	{
		id: "remove-other-tabs",
<<<<<<< HEAD
		title: "cxm_remove_other_tabs",
=======
		title: "↔️ Other Tabs",
>>>>>>> 99fdfa8d
		contexts: ["link"],
		parentId: "remove",
	},
	{
		id: "remove-left-tabs",
		title: "cxm_remove_left_tabs",
		contexts: ["link"],
		parentId: "remove",
	},
	{
		id: "remove-right-tabs",
		title: "cxm_remove_right_tabs",
		contexts: ["link"],
		parentId: "remove",
	},
	{
		id: "empty-no-org-tabs",
<<<<<<< HEAD
		title: "cxm_empty_no_org_tabs",
=======
		title: "👀 All visible Tabs",
>>>>>>> 99fdfa8d
		contexts: ["link"],
		parentId: "remove",
	},
	{
		id: "empty-tabs",
		title: "cxm_empty_tabs",
		contexts: ["link"],
		parentId: "remove",
	},

	{
		id: "import-tabs",
<<<<<<< HEAD
		title: "cxm_import_tabs",
=======
		title: "🆙 Import Tabs",
>>>>>>> 99fdfa8d
		contexts: ["page", "frame"],
	},
	{
		id: "export-tabs",
<<<<<<< HEAD
		title: "cxm_export_tabs",
=======
		title: "⬇️ Export Tabs",
>>>>>>> 99fdfa8d
		contexts: ["page", "frame"],
	},
	{
		id: "page-save-tab",
<<<<<<< HEAD
		title: "cxm_page_save_tab",
=======
		title: "💾 Save as Tab",
>>>>>>> 99fdfa8d
		contexts: ["page", "frame"],
	},
	{
		id: "page-remove-tab",
<<<<<<< HEAD
		title: "cxm_page_remove_tab",
=======
		title: "👋 Remove Tab",
>>>>>>> 99fdfa8d
		contexts: ["page", "frame"],
	},
].map((item) => {
	/**
	 * - Updates `documentUrlPatterns` for each menu item:
	 *   - Uses `FRAME_PATTERNS` if the item context includes "frame".
	 *   - Uses `CONTEXT_MENU_PATTERNS` otherwise.
	 */
	item.documentUrlPatterns = item.contexts.includes("frame")
		? FRAME_PATTERNS
		: CONTEXT_MENU_PATTERNS;
	return item;
});
let menuItems = structuredClone(menuItemsOriginal);

/**
 * Creates context menu items dynamically based on the provided menu definitions.
 *
 * - Iterates through `menuItems` and creates each item using `BROWSER.contextMenus.create`.
 */
async function createMenuItems() {
	if (areMenuItemsVisible) return;
    if(translator == null)
        translator = await ensureTranslatorAvailability();
    areMenuItemsVisible = true;
	try {
        await translator.loadNewLanguage(await bg_getSalesforceLanguage());
		for (const item of menuItems) {
            item.title = await translator.translate(item.title);
			await BROWSER.contextMenus.create(item);
			if (BROWSER.runtime.lastError) {
				throw new Error(BROWSER.runtime.lastError.message);
			}
		}
        menuItems = structuredClone(menuItemsOriginal);
	} catch (error) {
        const msg = await translator.translate("error_cxm_create");
		console.error(msg, error);
        await removeMenuItems();
	}
}

/**
 * Removes all existing context menu items.
 */
async function removeMenuItems() {
	if (!areMenuItemsVisible) return;
	try {
		await BROWSER.contextMenus.removeAll();
		areMenuItemsVisible = false;
	} catch (error) {
        if(translator == null)
            translator = await ensureTranslatorAvailability();
        const msg = await translator.translate("error_cxm_remove");
		console.error(msg, error);
	}
}

/**
 * Checks the current browser tab's URL against a list of patterns and adds or removes context menu items based on the match.
 * If a match is found, it removes existing context menu items and creates new ones. If no match is found, it removes any existing context menu items.
 * The function also triggers a notification if the context menu is updated.
 *
 * @function checkAddRemoveContextMenus
 * @param {string} what - A string identifier to specify the action that triggered the context menu check. This is used in the notification.
 * @throws {Error} Throws an error if there is an issue retrieving the current browser tab or if there are any errors during context menu updates.
 */
async function checkAddRemoveContextMenus(what) {
	try {
		const browserTabUrl = (await bg_getCurrentBrowserTab())?.url;
		if (browserTabUrl == null) {
			return;
		}
		if (
			CONTEXT_MENU_PATTERNS_REGEX.some((cmp) => browserTabUrl.match(cmp))
		) {
			await removeMenuItems();
			await createMenuItems();
			bg_notify({ what });
		} else {
			await removeMenuItems();
		}
	} catch (error) {
		console.trace();
		if (error != null && error.message !== "") {
            if(translator == null)
                translator = await ensureTranslatorAvailability();
            const msg = await translator.translate("error_cxm_check");
			console.error(msg, error);
		}
	}
}

/**
 * Creates a debounced version of a function that delays its execution until after a specified delay period has passed since the last call.
 * The returned debounced function can be called multiple times, but the actual execution of the original function will only happen once the
 * specified delay has passed since the last invocation.
 *
 * @param {Function} fn - The function to debounce.
 * @param {number} [delay=150] - The delay in milliseconds before the function is executed after the last invocation.
 * @returns {Function} A debounced version of the provided function.
 */
function debounce(fn, delay = 150) {
	let timeout;
	return (...args) => {
		clearTimeout(timeout);
		timeout = setTimeout(() => fn(...args), delay);
	};
}

// Debounced version for high-frequency events
const debouncedCheckMenus = debounce(checkAddRemoveContextMenus);

// when the browser starts
BROWSER.runtime.onStartup.addListener(() =>
	checkAddRemoveContextMenus("startup")
);
// when the extension is installed / updated
BROWSER.runtime.onInstalled.addListener(() =>
	checkAddRemoveContextMenus("installed")
);
// when the extension is activated by the BROWSER
self.addEventListener("activate", () => checkAddRemoveContextMenus("activate"));
// when the tab changes
BROWSER.tabs.onHighlighted.addListener(() =>
	debouncedCheckMenus("highlighted")
);
//BROWSER.tabs.onHighlighted.addListener(() => checkAddRemoveContextMenus("highlighted"));
// when window changes
//BROWSER.windows.onFocusChanged.addListener(() => debouncedCheckMenus("focuschanged"));
BROWSER.windows.onFocusChanged.addListener(() =>
	checkAddRemoveContextMenus("focuschanged")
);

/* TODO add tutorial on install and link to current changes on update
if (details.reason == "install") {
}
else if (details.reason == "update") {
}
*/
/*
// TODO update uninstall url
BROWSER.runtime.setUninstallURL("https://www.duckduckgo.com/", () => {
    removeMenuItems()
});
*/

/**
 * Listener for context menu item clicks, processes actions based on the clicked menu item.
 *
 * - Listens to `BROWSER.contextMenus.onClicked` events.
 * - Creates a `message` object with details based on the menu item ID.
 *   - Common fields: `what` (menuItemId), `tabUrl`, `url`, and `label` (if applicable).
 *   - Special cases:
 *     - "open-other-org": Adds `pageTabUrl`, `pageUrl`, `linkTabUrl`, `linkUrl`, and `linkTabLabel`.
 *     - "page-save-tab" and "page-remove-tab": Focuses on `pageUrl`.
 * - Calls `bg_notify(message)` to handle further processing or communication.
 */
BROWSER.contextMenus.onClicked.addListener(async (info, _) => {
	const message = { what: info.menuItemId };
	const browserTabUrl = (await bg_getCurrentBrowserTab())?.url;
	switch (info.menuItemId) {
		case "open-other-org":
			if (info.pageUrl != null) {
				message.pageTabUrl = Tab.minifyURL(info.pageUrl);
				message.pageUrl = Tab.expandURL(info.pageUrl, browserTabUrl);
			}
			if (info.linkUrl) {
				message.linkTabUrl = Tab.minifyURL(info.linkUrl);
				message.linkUrl = Tab.expandURL(info.linkUrl, browserTabUrl);
			}
			message.linkTabLabel = info.linkText;
			break;
		case "import-tabs":
			message.what = "add";
			break;
		case "export-tabs":
			exportHandler();
			break;
		case "page-save-tab":
		case "page-remove-tab":
			message.tabUrl = Tab.minifyURL(info.pageUrl);
			message.url = Tab.expandURL(info.pageUrl, browserTabUrl);
			break;
		default:
			message.tabUrl = Tab.minifyURL(info.linkUrl);
			message.url = Tab.expandURL(info.linkUrl, browserTabUrl);
			message.label = info.linkText;
			break;
	}
	bg_notify(message);
});

// Start periodic check
setInterval(async () => {
	if (!areMenuItemsVisible) {
		await checkAddRemoveContextMenus();
	}
}, 60000);

// create persistent menuItems
checkAddRemoveContextMenus();<|MERGE_RESOLUTION|>--- conflicted
+++ resolved
@@ -35,11 +35,7 @@
 		parentId: "update",
 	},
 
-<<<<<<< HEAD
 	{ id: "move", title: "cxm_move", contexts: ["link"] },
-=======
-	{ id: "move", title: "🧭 Move Tab", contexts: ["link"] },
->>>>>>> 99fdfa8d
 	{
 		id: "move-first",
 		title: "cxm_move_first",
@@ -65,27 +61,16 @@
 		parentId: "move",
 	},
 
-<<<<<<< HEAD
 	{ id: "remove", title: "cxm_remove", contexts: ["link"] },
 	{
 		id: "remove-tab",
 		title: "cxm_remove_tab",
-=======
-	{ id: "remove", title: "💥 Remove Tab(s)", contexts: ["link"] },
-	{
-		id: "remove-tab",
-		title: "1️⃣ This taT",
->>>>>>> 99fdfa8d
 		contexts: ["link"],
 		parentId: "remove",
 	},
 	{
 		id: "remove-other-tabs",
-<<<<<<< HEAD
 		title: "cxm_remove_other_tabs",
-=======
-		title: "↔️ Other Tabs",
->>>>>>> 99fdfa8d
 		contexts: ["link"],
 		parentId: "remove",
 	},
@@ -103,11 +88,7 @@
 	},
 	{
 		id: "empty-no-org-tabs",
-<<<<<<< HEAD
 		title: "cxm_empty_no_org_tabs",
-=======
-		title: "👀 All visible Tabs",
->>>>>>> 99fdfa8d
 		contexts: ["link"],
 		parentId: "remove",
 	},
@@ -120,38 +101,22 @@
 
 	{
 		id: "import-tabs",
-<<<<<<< HEAD
 		title: "cxm_import_tabs",
-=======
-		title: "🆙 Import Tabs",
->>>>>>> 99fdfa8d
 		contexts: ["page", "frame"],
 	},
 	{
 		id: "export-tabs",
-<<<<<<< HEAD
 		title: "cxm_export_tabs",
-=======
-		title: "⬇️ Export Tabs",
->>>>>>> 99fdfa8d
 		contexts: ["page", "frame"],
 	},
 	{
 		id: "page-save-tab",
-<<<<<<< HEAD
 		title: "cxm_page_save_tab",
-=======
-		title: "💾 Save as Tab",
->>>>>>> 99fdfa8d
 		contexts: ["page", "frame"],
 	},
 	{
 		id: "page-remove-tab",
-<<<<<<< HEAD
 		title: "cxm_page_remove_tab",
-=======
-		title: "👋 Remove Tab",
->>>>>>> 99fdfa8d
 		contexts: ["page", "frame"],
 	},
 ].map((item) => {
