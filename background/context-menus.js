--- conflicted
+++ resolved
@@ -37,16 +37,13 @@
 } from "/constants.js";
 import Tab from "/tab.js";
 import ensureTranslatorAvailability from "/translator.js";
-<<<<<<< HEAD
-import { bg_getCurrentBrowserTab, bg_notify, exportHandler } from "./utils.js";
-=======
 import {
 	bg_getCurrentBrowserTab,
 	bg_notify,
 	checkForUpdates,
 	checkLaunchExport,
+  exportHandler,
 } from "./utils.js";
->>>>>>> a581f609
 import {
 	bg_getCommandLinks,
 	bg_getSalesforceLanguage,
@@ -450,7 +447,7 @@
 	const browserTabUrl = (await bg_getCurrentBrowserTab())?.url;
 	switch (info.menuItemId) {
 		case CXM_EXPORT_TABS:
-			exportHandler();
+      checkLaunchExport();
 			return;
 		case cxm_open_settings:
 			openSettingsPage();
@@ -469,11 +466,6 @@
 		case CXM_IMPORT_TABS:
 			message.what = "add";
 			break;
-<<<<<<< HEAD
-=======
-		case CXM_EXPORT_TABS:
-            checkLaunchExport();
-			break;
 		case CXM_PAGE_SAVE_TAB:
 		case CXM_REMOVE_TAB:
 			message.tabUrl = Tab.minifyURL(info.pageUrl);
@@ -482,7 +474,6 @@
 		case cxm_open_settings:
 			openSettingsPage();
 			break;
->>>>>>> a581f609
 		default:
 			message.tabUrl = Tab.minifyURL(info.linkUrl ?? info.pageUrl);
 			message.url = Tab.expandURL(
