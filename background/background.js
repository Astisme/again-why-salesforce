--- conflicted
+++ resolved
@@ -22,17 +22,14 @@
 	SUPPORTED_SALESFORCE_URLS,
 	WHY_KEY,
 } from "/constants.js";
-<<<<<<< HEAD
 import {
 	bg_getCurrentBrowserTab,
 	bg_notify,
 	checkForUpdates,
 	exportHandler,
+  checkLaunchExport,
 } from "./utils.js";
 import { checkAddRemoveContextMenus } from "./context-menus.js";
-=======
-import { bg_getCurrentBrowserTab, bg_notify, checkLaunchExport, } from "./utils.js";
->>>>>>> a581f609
 
 /**
  * Retrieves data from browser storage under the specified key.
@@ -309,7 +306,6 @@
 		if (request == null || request.what == null) {
 			console.error({ error: "error_invalid_request", request });
 			sendResponse(null);
-<<<<<<< HEAD
 			return false;
 		}
 		switch (request.what) {
@@ -329,7 +325,7 @@
 				//return false; // we won"t call sendResponse
 				break;
 			case "export":
-				exportHandler(request.tabs);
+        checkLaunchExport(request.tabs);
 				sendResponse(null);
 				//return false;
 				break;
@@ -389,7 +385,7 @@
 				openSettingsPage();
 				break;
 			case CMD_EXPORT_ALL:
-				exportHandler();
+        checkLaunchExport();
 				break;
 			default:
 				bg_notify({
@@ -400,76 +396,6 @@
 		}
 	});
 }
-=======
-			setTimeout(() => bg_notify(request), 250); // delay the notification to prevent accidental removal (for "add")
-			//return false; // we won"t call sendResponse
-			break;
-		case "export":
-			checkLaunchExport(request.tabs);
-			sendResponse(null);
-			//return false;
-			break;
-		case "browser-tab":
-			bg_getCurrentBrowserTab(sendResponse);
-			break;
-		case "get-sf-language":
-			bg_getSalesforceLanguage(sendResponse);
-			break;
-		case "get-settings":
-			bg_getSettings(request.keys, undefined, sendResponse);
-			break;
-		case "get-style-settings":
-			bg_getSettings(undefined, request.key, sendResponse);
-			break;
-		case "get-commands":
-			bg_getCommandLinks(request.commands, sendResponse);
-			break;
-		default:
-			if (!["import"].includes(request.what)) {
-				console.error({ error: "error_unknown_request", request });
-			}
-			break;
-	}
-	return true;
-});
-
-BROWSER.commands.onCommand.addListener(async (command) => {
-	// check the current page is Salesforce Setup
-	const broswerTabUrl = (await bg_getCurrentBrowserTab())?.url;
-	if (
-		broswerTabUrl == null ||
-		!broswerTabUrl.match(SETUP_LIGHTNING_PATTERN)
-	) {
-		// we're not in Salesforce Setup
-		return;
-	}
-	const message = { what: command };
-	switch (command) {
-		case CMD_IMPORT:
-			message.what = "add";
-			/* falls through */
-		case CMD_SAVE_AS_TAB:
-		case CMD_REMOVE_TAB:
-		case CMD_TOGGLE_ORG:
-		case CMD_UPDATE_TAB:
-		case CMD_OPEN_OTHER_ORG:
-			bg_notify(message);
-			break;
-		case CMD_OPEN_SETTINGS:
-			openSettingsPage();
-			break;
-		case CMD_EXPORT_ALL:
-            checkLaunchExport();
-			break;
-		default:
-			bg_notify({
-				what: "warning",
-				message: `Received unknown command: ${command}`,
-			});
-			break;
-	}
-});
->>>>>>> a581f609
 
 /**
  * Ensures default organizational style settings exist;
